// Copyright (c) 2009-2010 Satoshi Nakamoto
// Copyright (c) 2009-2012 The Bitcoin developers
// Distributed under the MIT/X11 software license, see the accompanying
// file license.txt or http://www.opensource.org/licenses/mit-license.php.
#include "headers.h"
#include "checkpoints.h"
#include "db.h"
#include "net.h"
#include "init.h"
#include <boost/algorithm/string/replace.hpp>
#include <boost/filesystem.hpp>
#include <boost/filesystem/fstream.hpp>

using namespace std;
using namespace boost;

//
// Global state
//

// Name of client reported in the 'version' message. Report the same name
// for both bitcoind and bitcoin-qt, to make it harder for attackers to
// target servers or GUI users specifically.
const std::string CLIENT_NAME("Satoshi");

CCriticalSection cs_setpwalletRegistered;
set<CWallet*> setpwalletRegistered;

CCriticalSection cs_main;

static map<uint256, CTransaction> mapTransactions;
CCriticalSection cs_mapTransactions;
unsigned int nTransactionsUpdated = 0;
map<COutPoint, CInPoint> mapNextTx;

map<uint256, CBlockIndex*> mapBlockIndex;
uint256 hashGenesisBlock("0x000000000019d6689c085ae165831e934ff763ae46a2a6c172b3f1b60a8ce26f");
static CBigNum bnProofOfWorkLimit(~uint256(0) >> 32);
CBlockIndex* pindexGenesisBlock = NULL;
int nBestHeight = -1;
CBigNum bnBestChainWork = 0;
CBigNum bnBestInvalidWork = 0;
uint256 hashBestChain = 0;
CBlockIndex* pindexBest = NULL;
int64 nTimeBestReceived = 0;

CMedianFilter<int> cPeerBlockCounts(5, 0); // Amount of blocks that other nodes claim to have

map<uint256, CBlock*> mapOrphanBlocks;
multimap<uint256, CBlock*> mapOrphanBlocksByPrev;

map<uint256, CDataStream*> mapOrphanTransactions;
multimap<uint256, CDataStream*> mapOrphanTransactionsByPrev;

// Constant stuff for coinbase transactions we create:
CScript COINBASE_FLAGS;

const string strMessageMagic = "Bitcoin Signed Message:\n";

double dHashesPerSec;
int64 nHPSTimerStart;

// Settings
int64 nTransactionFee = 0;



//////////////////////////////////////////////////////////////////////////////
//
// dispatching functions
//

// These functions dispatch to one or all registered wallets


void RegisterWallet(CWallet* pwalletIn)
{
    CRITICAL_BLOCK(cs_setpwalletRegistered)
    {
        setpwalletRegistered.insert(pwalletIn);
    }
}

void UnregisterWallet(CWallet* pwalletIn)
{
    CRITICAL_BLOCK(cs_setpwalletRegistered)
    {
        setpwalletRegistered.erase(pwalletIn);
    }
}

// check whether the passed transaction is from us
bool static IsFromMe(CTransaction& tx)
{
    BOOST_FOREACH(CWallet* pwallet, setpwalletRegistered)
        if (pwallet->IsFromMe(tx))
            return true;
    return false;
}

// get the wallet transaction with the given hash (if it exists)
bool static GetTransaction(const uint256& hashTx, CWalletTx& wtx)
{
    BOOST_FOREACH(CWallet* pwallet, setpwalletRegistered)
        if (pwallet->GetTransaction(hashTx,wtx))
            return true;
    return false;
}

// erases transaction with the given hash from all wallets
void static EraseFromWallets(uint256 hash)
{
    BOOST_FOREACH(CWallet* pwallet, setpwalletRegistered)
        pwallet->EraseFromWallet(hash);
}

// make sure all wallets know about the given transaction, in the given block
void static SyncWithWallets(const CTransaction& tx, const CBlock* pblock = NULL, bool fUpdate = false)
{
    BOOST_FOREACH(CWallet* pwallet, setpwalletRegistered)
        pwallet->AddToWalletIfInvolvingMe(tx, pblock, fUpdate);
}

// notify wallets about a new best chain
void static SetBestChain(const CBlockLocator& loc)
{
    BOOST_FOREACH(CWallet* pwallet, setpwalletRegistered)
        pwallet->SetBestChain(loc);
}

// notify wallets about an updated transaction
void static UpdatedTransaction(const uint256& hashTx)
{
    BOOST_FOREACH(CWallet* pwallet, setpwalletRegistered)
        pwallet->UpdatedTransaction(hashTx);
}

// dump all wallets
void static PrintWallets(const CBlock& block)
{
    BOOST_FOREACH(CWallet* pwallet, setpwalletRegistered)
        pwallet->PrintWallet(block);
}

// notify wallets about an incoming inventory (for request counts)
void static Inventory(const uint256& hash)
{
    BOOST_FOREACH(CWallet* pwallet, setpwalletRegistered)
        pwallet->Inventory(hash);
}

// ask wallets to resend their transactions
void static ResendWalletTransactions()
{
    BOOST_FOREACH(CWallet* pwallet, setpwalletRegistered)
        pwallet->ResendWalletTransactions();
}







//////////////////////////////////////////////////////////////////////////////
//
// mapOrphanTransactions
//

void AddOrphanTx(const CDataStream& vMsg)
{
    CTransaction tx;
    CDataStream(vMsg) >> tx;
    uint256 hash = tx.GetHash();
    if (mapOrphanTransactions.count(hash))
        return;

    CDataStream* pvMsg = mapOrphanTransactions[hash] = new CDataStream(vMsg);
    BOOST_FOREACH(const CTxIn& txin, tx.vin)
        mapOrphanTransactionsByPrev.insert(make_pair(txin.prevout.hash, pvMsg));
}

void static EraseOrphanTx(uint256 hash)
{
    if (!mapOrphanTransactions.count(hash))
        return;
    const CDataStream* pvMsg = mapOrphanTransactions[hash];
    CTransaction tx;
    CDataStream(*pvMsg) >> tx;
    BOOST_FOREACH(const CTxIn& txin, tx.vin)
    {
        for (multimap<uint256, CDataStream*>::iterator mi = mapOrphanTransactionsByPrev.lower_bound(txin.prevout.hash);
             mi != mapOrphanTransactionsByPrev.upper_bound(txin.prevout.hash);)
        {
            if ((*mi).second == pvMsg)
                mapOrphanTransactionsByPrev.erase(mi++);
            else
                mi++;
        }
    }
    delete pvMsg;
    mapOrphanTransactions.erase(hash);
}

int LimitOrphanTxSize(int nMaxOrphans)
{
    int nEvicted = 0;
    while (mapOrphanTransactions.size() > nMaxOrphans)
    {
        // Evict a random orphan:
        std::vector<unsigned char> randbytes(32);
        RAND_bytes(&randbytes[0], 32);
        uint256 randomhash(randbytes);
        map<uint256, CDataStream*>::iterator it = mapOrphanTransactions.lower_bound(randomhash);
        if (it == mapOrphanTransactions.end())
            it = mapOrphanTransactions.begin();
        EraseOrphanTx(it->first);
        ++nEvicted;
    }
    return nEvicted;
}







//////////////////////////////////////////////////////////////////////////////
//
// CTransaction and CTxIndex
//

bool CTransaction::ReadFromDisk(CTxDB& txdb, COutPoint prevout, CTxIndex& txindexRet)
{
    SetNull();
    if (!txdb.ReadTxIndex(prevout.hash, txindexRet))
        return false;
    if (!ReadFromDisk(txindexRet.pos))
        return false;
    if (prevout.n >= vout.size())
    {
        SetNull();
        return false;
    }
    return true;
}

bool CTransaction::ReadFromDisk(CTxDB& txdb, COutPoint prevout)
{
    CTxIndex txindex;
    return ReadFromDisk(txdb, prevout, txindex);
}

bool CTransaction::ReadFromDisk(COutPoint prevout)
{
    CTxDB txdb("r");
    CTxIndex txindex;
    return ReadFromDisk(txdb, prevout, txindex);
}

bool CTransaction::IsStandard() const
{
    BOOST_FOREACH(const CTxIn& txin, vin)
    {
        // Biggest 'standard' txin is a 3-signature 3-of-3 CHECKMULTISIG
        // pay-to-script-hash, which is 3 ~80-byte signatures, 3
        // ~65-byte public keys, plus a few script ops.
        if (txin.scriptSig.size() > 500)
            return false;
        if (!txin.scriptSig.IsPushOnly())
            return false;
    }
    BOOST_FOREACH(const CTxOut& txout, vout)
        if (!::IsStandard(txout.scriptPubKey))
            return false;
    return true;
}

//
// Check transaction inputs, and make sure any
// pay-to-script-hash transactions are evaluating IsStandard scripts
//
// Why bother? To avoid denial-of-service attacks; an attacker
// can submit a standard HASH... OP_EQUAL transaction,
// which will get accepted into blocks. The redemption
// script can be anything; an attacker could use a very
// expensive-to-check-upon-redemption script like:
//   DUP CHECKSIG DROP ... repeated 100 times... OP_1
//
bool CTransaction::AreInputsStandard(const MapPrevTx& mapInputs) const
{
    if (IsCoinBase())
        return true; // Coinbases don't use vin normally

    for (unsigned int i = 0; i < vin.size(); i++)
    {
        const CTxOut& prev = GetOutputFor(vin[i], mapInputs);

        vector<vector<unsigned char> > vSolutions;
        txnouttype whichType;
        // get the scriptPubKey corresponding to this input:
        const CScript& prevScript = prev.scriptPubKey;
        if (!Solver(prevScript, whichType, vSolutions))
            return false;
        int nArgsExpected = ScriptSigArgsExpected(whichType, vSolutions);
        if (nArgsExpected < 0)
            return false;

        // Transactions with extra stuff in their scriptSigs are
        // non-standard. Note that this EvalScript() call will
        // be quick, because if there are any operations
        // beside "push data" in the scriptSig the
        // IsStandard() call returns false
        vector<vector<unsigned char> > stack;
        if (!EvalScript(stack, vin[i].scriptSig, *this, i, 0))
            return false;

        if (whichType == TX_SCRIPTHASH)
        {
            if (stack.empty())
                return false;
            CScript subscript(stack.back().begin(), stack.back().end());
            vector<vector<unsigned char> > vSolutions2;
            txnouttype whichType2;
            if (!Solver(subscript, whichType2, vSolutions2))
                return false;
            if (whichType2 == TX_SCRIPTHASH)
                return false;

            int tmpExpected;
            tmpExpected = ScriptSigArgsExpected(whichType2, vSolutions2);
            if (tmpExpected < 0)
                return false;
            nArgsExpected += tmpExpected;
        }

        if (stack.size() != (unsigned int)nArgsExpected)
            return false;
    }

    return true;
}

int
CTransaction::GetLegacySigOpCount() const
{
    int nSigOps = 0;
    BOOST_FOREACH(const CTxIn& txin, vin)
    {
        nSigOps += txin.scriptSig.GetSigOpCount(false);
    }
    BOOST_FOREACH(const CTxOut& txout, vout)
    {
        nSigOps += txout.scriptPubKey.GetSigOpCount(false);
    }
    return nSigOps;
}


int CMerkleTx::SetMerkleBranch(const CBlock* pblock)
{
    if (fClient)
    {
        if (hashBlock == 0)
            return 0;
    }
    else
    {
        CBlock blockTmp;
        if (pblock == NULL)
        {
            // Load the block this tx is in
            CTxIndex txindex;
            if (!CTxDB("r").ReadTxIndex(GetHash(), txindex))
                return 0;
            if (!blockTmp.ReadFromDisk(txindex.pos.nFile, txindex.pos.nBlockPos))
                return 0;
            pblock = &blockTmp;
        }

        // Update the tx's hashBlock
        hashBlock = pblock->GetHash();

        // Locate the transaction
        for (nIndex = 0; nIndex < pblock->vtx.size(); nIndex++)
            if (pblock->vtx[nIndex] == *(CTransaction*)this)
                break;
        if (nIndex == pblock->vtx.size())
        {
            vMerkleBranch.clear();
            nIndex = -1;
            printf("ERROR: SetMerkleBranch() : couldn't find tx in block\n");
            return 0;
        }

        // Fill in merkle branch
        vMerkleBranch = pblock->GetMerkleBranch(nIndex);
    }

    // Is the tx in a block that's in the main chain
    map<uint256, CBlockIndex*>::iterator mi = mapBlockIndex.find(hashBlock);
    if (mi == mapBlockIndex.end())
        return 0;
    CBlockIndex* pindex = (*mi).second;
    if (!pindex || !pindex->IsInMainChain())
        return 0;

    return pindexBest->nHeight - pindex->nHeight + 1;
}







bool CTransaction::CheckTransaction() const
{
    // Basic checks that don't depend on any context
    if (vin.empty())
        return DoS(10, error("CTransaction::CheckTransaction() : vin empty"));
    if (vout.empty())
        return DoS(10, error("CTransaction::CheckTransaction() : vout empty"));
    // Size limits
    if (::GetSerializeSize(*this, SER_NETWORK) > MAX_BLOCK_SIZE)
        return DoS(100, error("CTransaction::CheckTransaction() : size limits failed"));

    // Check for negative or overflow output values
    int64 nValueOut = 0;
    BOOST_FOREACH(const CTxOut& txout, vout)
    {
        if (txout.nValue < 0)
            return DoS(100, error("CTransaction::CheckTransaction() : txout.nValue negative"));
        if (txout.nValue > MAX_MONEY)
            return DoS(100, error("CTransaction::CheckTransaction() : txout.nValue too high"));
        nValueOut += txout.nValue;
        if (!MoneyRange(nValueOut))
            return DoS(100, error("CTransaction::CheckTransaction() : txout total out of range"));
    }

    // Check for duplicate inputs
    set<COutPoint> vInOutPoints;
    BOOST_FOREACH(const CTxIn& txin, vin)
    {
        if (vInOutPoints.count(txin.prevout))
            return false;
        vInOutPoints.insert(txin.prevout);
    }

    if (IsCoinBase())
    {
        if (vin[0].scriptSig.size() < 2 || vin[0].scriptSig.size() > 100)
            return DoS(100, error("CTransaction::CheckTransaction() : coinbase script size"));
    }
    else
    {
        BOOST_FOREACH(const CTxIn& txin, vin)
            if (txin.prevout.IsNull())
                return DoS(10, error("CTransaction::CheckTransaction() : prevout is null"));
    }

    return true;
}

bool CTransaction::AcceptToMemoryPool(CTxDB& txdb, bool fCheckInputs, bool* pfMissingInputs)
{
    if (pfMissingInputs)
        *pfMissingInputs = false;

    if (!CheckTransaction())
        return error("AcceptToMemoryPool() : CheckTransaction failed");

    // Coinbase is only valid in a block, not as a loose transaction
    if (IsCoinBase())
        return DoS(100, error("AcceptToMemoryPool() : coinbase as individual tx"));

    // To help v0.1.5 clients who would see it as a negative number
    if ((int64)nLockTime > std::numeric_limits<int>::max())
        return error("AcceptToMemoryPool() : not accepting nLockTime beyond 2038 yet");

    // Rather not work on nonstandard transactions (unless -testnet)
    if (!fTestNet && !IsStandard())
        return error("AcceptToMemoryPool() : nonstandard transaction type");

    // Do we already have it?
    uint256 hash = GetHash();
    CRITICAL_BLOCK(cs_mapTransactions)
        if (mapTransactions.count(hash))
            return false;
    if (fCheckInputs)
        if (txdb.ContainsTx(hash))
            return false;

    // Check for conflicts with in-memory transactions
    CTransaction* ptxOld = NULL;
    for (unsigned int i = 0; i < vin.size(); i++)
    {
        COutPoint outpoint = vin[i].prevout;
        if (mapNextTx.count(outpoint))
        {
            // Disable replacement feature for now
            return false;

            // Allow replacing with a newer version of the same transaction
            if (i != 0)
                return false;
            ptxOld = mapNextTx[outpoint].ptx;
            if (ptxOld->IsFinal())
                return false;
            if (!IsNewerThan(*ptxOld))
                return false;
            for (unsigned int i = 0; i < vin.size(); i++)
            {
                COutPoint outpoint = vin[i].prevout;
                if (!mapNextTx.count(outpoint) || mapNextTx[outpoint].ptx != ptxOld)
                    return false;
            }
            break;
        }
    }

    if (fCheckInputs)
    {
        MapPrevTx mapInputs;
        map<uint256, CTxIndex> mapUnused;
        bool fInvalid = false;
        if (!FetchInputs(txdb, mapUnused, false, false, mapInputs, fInvalid))
        {
            if (fInvalid)
                return error("AcceptToMemoryPool() : FetchInputs found invalid tx %s", hash.ToString().substr(0,10).c_str());
            if (pfMissingInputs)
                *pfMissingInputs = true;
            return error("AcceptToMemoryPool() : FetchInputs failed %s", hash.ToString().substr(0,10).c_str());
        }

        // Check for non-standard pay-to-script-hash in inputs
        if (!AreInputsStandard(mapInputs) && !fTestNet)
            return error("AcceptToMemoryPool() : nonstandard transaction input");

        // Note: if you modify this code to accept non-standard transactions, then
        // you should add code here to check that the transaction does a
        // reasonable number of ECDSA signature verifications.

        int64 nFees = GetValueIn(mapInputs)-GetValueOut();
        unsigned int nSize = ::GetSerializeSize(*this, SER_NETWORK);

        // Don't accept it if it can't get into a block
        if (nFees < GetMinFee(1000, true, GMF_RELAY))
            return error("AcceptToMemoryPool() : not enough fees");

        // Continuously rate-limit free transactions
        // This mitigates 'penny-flooding' -- sending thousands of free transactions just to
        // be annoying or make other's transactions take longer to confirm.
        if (nFees < MIN_RELAY_TX_FEE)
        {
            static CCriticalSection cs;
            static double dFreeCount;
            static int64 nLastTime;
            int64 nNow = GetTime();

            CRITICAL_BLOCK(cs)
            {
                // Use an exponentially decaying ~10-minute window:
                dFreeCount *= pow(1.0 - 1.0/600.0, (double)(nNow - nLastTime));
                nLastTime = nNow;
                // -limitfreerelay unit is thousand-bytes-per-minute
                // At default rate it would take over a month to fill 1GB
                if (dFreeCount > GetArg("-limitfreerelay", 15)*10*1000 && !IsFromMe(*this))
                    return error("AcceptToMemoryPool() : free transaction rejected by rate limiter");
                if (fDebug)
                    printf("Rate limit dFreeCount: %g => %g\n", dFreeCount, dFreeCount+nSize);
                dFreeCount += nSize;
            }
        }

        // Check against previous transactions
        // This is done last to help prevent CPU exhaustion denial-of-service attacks.
        if (!ConnectInputs(mapInputs, mapUnused, CDiskTxPos(1,1,1), pindexBest, false, false))
        {
            return error("AcceptToMemoryPool() : ConnectInputs failed %s", hash.ToString().substr(0,10).c_str());
        }
    }

    // Store transaction in memory
    CRITICAL_BLOCK(cs_mapTransactions)
    {
        if (ptxOld)
        {
            printf("AcceptToMemoryPool() : replacing tx %s with new version\n", ptxOld->GetHash().ToString().c_str());
            ptxOld->RemoveFromMemoryPool();
        }
        AddToMemoryPoolUnchecked();
    }

    ///// are we sure this is ok when loading transactions or restoring block txes
    // If updated, erase old tx from wallet
    if (ptxOld)
        EraseFromWallets(ptxOld->GetHash());

    printf("AcceptToMemoryPool(): accepted %s\n", hash.ToString().substr(0,10).c_str());
    return true;
}

bool CTransaction::AcceptToMemoryPool(bool fCheckInputs, bool* pfMissingInputs)
{
    CTxDB txdb("r");
    return AcceptToMemoryPool(txdb, fCheckInputs, pfMissingInputs);
}

uint64 nPooledTx = 0;

bool CTransaction::AddToMemoryPoolUnchecked()
{
    printf("AcceptToMemoryPoolUnchecked(): size %lu\n",  mapTransactions.size());
    // Add to memory pool without checking anything.  Don't call this directly,
    // call AcceptToMemoryPool to properly check the transaction first.
    CRITICAL_BLOCK(cs_mapTransactions)
    {
        uint256 hash = GetHash();
        mapTransactions[hash] = *this;
        for (unsigned int i = 0; i < vin.size(); i++)
            mapNextTx[vin[i].prevout] = CInPoint(&mapTransactions[hash], i);
        nTransactionsUpdated++;
        ++nPooledTx;
    }
    return true;
}


bool CTransaction::RemoveFromMemoryPool()
{
    // Remove transaction from memory pool
    CRITICAL_BLOCK(cs_mapTransactions)
    {
        uint256 hash = GetHash();
        if (mapTransactions.count(hash))
        {
            BOOST_FOREACH(const CTxIn& txin, vin)
                mapNextTx.erase(txin.prevout);
            mapTransactions.erase(hash);
            nTransactionsUpdated++;
            --nPooledTx;
        }
    }
    return true;
}






int CMerkleTx::GetDepthInMainChain(CBlockIndex* &pindexRet) const
{
    if (hashBlock == 0 || nIndex == -1)
        return 0;

    // Find the block it claims to be in
    map<uint256, CBlockIndex*>::iterator mi = mapBlockIndex.find(hashBlock);
    if (mi == mapBlockIndex.end())
        return 0;
    CBlockIndex* pindex = (*mi).second;
    if (!pindex || !pindex->IsInMainChain())
        return 0;

    // Make sure the merkle branch connects to this block
    if (!fMerkleVerified)
    {
        if (CBlock::CheckMerkleBranch(GetHash(), vMerkleBranch, nIndex) != pindex->hashMerkleRoot)
            return 0;
        fMerkleVerified = true;
    }

    pindexRet = pindex;
    return pindexBest->nHeight - pindex->nHeight + 1;
}


int CMerkleTx::GetBlocksToMaturity() const
{
    if (!IsCoinBase())
        return 0;
    return max(0, (COINBASE_MATURITY+20) - GetDepthInMainChain());
}


bool CMerkleTx::AcceptToMemoryPool(CTxDB& txdb, bool fCheckInputs)
{
    if (fClient)
    {
        if (!IsInMainChain() && !ClientConnectInputs())
            return false;
        return CTransaction::AcceptToMemoryPool(txdb, false);
    }
    else
    {
        return CTransaction::AcceptToMemoryPool(txdb, fCheckInputs);
    }
}

bool CMerkleTx::AcceptToMemoryPool()
{
    CTxDB txdb("r");
    return AcceptToMemoryPool(txdb);
}



bool CWalletTx::AcceptWalletTransaction(CTxDB& txdb, bool fCheckInputs)
{
    CRITICAL_BLOCK(cs_mapTransactions)
    {
        // Add previous supporting transactions first
        BOOST_FOREACH(CMerkleTx& tx, vtxPrev)
        {
            if (!tx.IsCoinBase())
            {
                uint256 hash = tx.GetHash();
                if (!mapTransactions.count(hash) && !txdb.ContainsTx(hash))
                    tx.AcceptToMemoryPool(txdb, fCheckInputs);
            }
        }
        return AcceptToMemoryPool(txdb, fCheckInputs);
    }
    return false;
}

bool CWalletTx::AcceptWalletTransaction() 
{
    CTxDB txdb("r");
    return AcceptWalletTransaction(txdb);
}

int CTxIndex::GetDepthInMainChain() const
{
    // Read block header
    CBlock block;
    if (!block.ReadFromDisk(pos.nFile, pos.nBlockPos, false))
        return 0;
    // Find the block in the index
    map<uint256, CBlockIndex*>::iterator mi = mapBlockIndex.find(block.GetHash());
    if (mi == mapBlockIndex.end())
        return 0;
    CBlockIndex* pindex = (*mi).second;
    if (!pindex || !pindex->IsInMainChain())
        return 0;
    return 1 + nBestHeight - pindex->nHeight;
}










//////////////////////////////////////////////////////////////////////////////
//
// CBlock and CBlockIndex
//

bool CBlock::ReadFromDisk(const CBlockIndex* pindex, bool fReadTransactions)
{
    if (!fReadTransactions)
    {
        *this = pindex->GetBlockHeader();
        return true;
    }
    if (!ReadFromDisk(pindex->nFile, pindex->nBlockPos, fReadTransactions))
        return false;
    if (GetHash() != pindex->GetBlockHash())
        return error("CBlock::ReadFromDisk() : GetHash() doesn't match index");
    return true;
}

uint256 static GetOrphanRoot(const CBlock* pblock)
{
    // Work back to the first block in the orphan chain
    while (mapOrphanBlocks.count(pblock->hashPrevBlock))
        pblock = mapOrphanBlocks[pblock->hashPrevBlock];
    return pblock->GetHash();
}

int64 static GetBlockValue(int nHeight, int64 nFees)
{
    int64 nSubsidy = 50 * COIN;

    // Subsidy is cut in half every 4 years
    nSubsidy >>= (nHeight / 210000);

    return nSubsidy + nFees;
}

static const int64 nTargetTimespan = 14 * 24 * 60 * 60; // two weeks
static const int64 nTargetSpacing = 10 * 60;
static const int64 nInterval = nTargetTimespan / nTargetSpacing;

//
// minimum amount of work that could possibly be required nTime after
// minimum work required was nBase
//
unsigned int ComputeMinWork(unsigned int nBase, int64 nTime)
{
    // Testnet has min-difficulty blocks
    // after nTargetSpacing*2 time between blocks:
    if (fTestNet && nTime > nTargetSpacing*2)
        return bnProofOfWorkLimit.GetCompact();

    CBigNum bnResult;
    bnResult.SetCompact(nBase);
    while (nTime > 0 && bnResult < bnProofOfWorkLimit)
    {
        // Maximum 400% adjustment...
        bnResult *= 4;
        // ... in best-case exactly 4-times-normal target time
        nTime -= nTargetTimespan*4;
    }
    if (bnResult > bnProofOfWorkLimit)
        bnResult = bnProofOfWorkLimit;
    return bnResult.GetCompact();
}

unsigned int static GetNextWorkRequired(const CBlockIndex* pindexLast, const CBlock *pblock)
{
    unsigned int nProofOfWorkLimit = bnProofOfWorkLimit.GetCompact();

    // Genesis block
    if (pindexLast == NULL)
        return nProofOfWorkLimit;

    // Only change once per interval
    if ((pindexLast->nHeight+1) % nInterval != 0)
    {
        // Special rules for testnet after 15 Feb 2012:
        if (fTestNet && pblock->nTime > 1329264000)
        {
            // If the new block's timestamp is more than 2* 10 minutes
            // then allow mining of a min-difficulty block.
            if (pblock->nTime - pindexLast->nTime > nTargetSpacing*2)
                return nProofOfWorkLimit;
            else
            {
                // Return the last non-special-min-difficulty-rules-block
                const CBlockIndex* pindex = pindexLast;
                while (pindex->pprev && pindex->nHeight % nInterval != 0 && pindex->nBits == nProofOfWorkLimit)
                    pindex = pindex->pprev;
                return pindex->nBits;
            }
        }

        return pindexLast->nBits;
    }

    // Go back by what we want to be 14 days worth of blocks
    const CBlockIndex* pindexFirst = pindexLast;
    for (int i = 0; pindexFirst && i < nInterval-1; i++)
        pindexFirst = pindexFirst->pprev;
    assert(pindexFirst);

    // Limit adjustment step
    int64 nActualTimespan = pindexLast->GetBlockTime() - pindexFirst->GetBlockTime();
    printf("  nActualTimespan = %"PRI64d"  before bounds\n", nActualTimespan);
    if (nActualTimespan < nTargetTimespan/4)
        nActualTimespan = nTargetTimespan/4;
    if (nActualTimespan > nTargetTimespan*4)
        nActualTimespan = nTargetTimespan*4;

    // Retarget
    CBigNum bnNew;
    bnNew.SetCompact(pindexLast->nBits);
    bnNew *= nActualTimespan;
    bnNew /= nTargetTimespan;

    if (bnNew > bnProofOfWorkLimit)
        bnNew = bnProofOfWorkLimit;

    /// debug print
    printf("GetNextWorkRequired RETARGET\n");
    printf("nTargetTimespan = %"PRI64d"    nActualTimespan = %"PRI64d"\n", nTargetTimespan, nActualTimespan);
    printf("Before: %08x  %s\n", pindexLast->nBits, CBigNum().SetCompact(pindexLast->nBits).getuint256().ToString().c_str());
    printf("After:  %08x  %s\n", bnNew.GetCompact(), bnNew.getuint256().ToString().c_str());

    return bnNew.GetCompact();
}

bool CheckProofOfWork(uint256 hash, unsigned int nBits)
{
    CBigNum bnTarget;
    bnTarget.SetCompact(nBits);

    // Check range
    if (bnTarget <= 0 || bnTarget > bnProofOfWorkLimit)
        return error("CheckProofOfWork() : nBits below minimum work");

    // Check proof of work matches claimed amount
    if (hash > bnTarget.getuint256())
        return error("CheckProofOfWork() : hash doesn't match nBits");

    return true;
}

// Return maximum amount of blocks that other nodes claim to have
int GetNumBlocksOfPeers()
{
    return std::max(cPeerBlockCounts.median(), Checkpoints::GetTotalBlocksEstimate());
}

bool IsInitialBlockDownload()
{
    if (pindexBest == NULL || nBestHeight < Checkpoints::GetTotalBlocksEstimate())
        return true;
    static int64 nLastUpdate;
    static CBlockIndex* pindexLastBest;
    if (pindexBest != pindexLastBest)
    {
        pindexLastBest = pindexBest;
        nLastUpdate = GetTime();
    }
    return (GetTime() - nLastUpdate < 10 &&
            pindexBest->GetBlockTime() < GetTime() - 24 * 60 * 60);
}

void static InvalidChainFound(CBlockIndex* pindexNew)
{
    if (pindexNew->bnChainWork > bnBestInvalidWork)
    {
        bnBestInvalidWork = pindexNew->bnChainWork;
        CTxDB().WriteBestInvalidWork(bnBestInvalidWork);
        MainFrameRepaint();
    }
    printf("InvalidChainFound: invalid block=%s  height=%d  work=%s\n", pindexNew->GetBlockHash().ToString().substr(0,20).c_str(), pindexNew->nHeight, pindexNew->bnChainWork.ToString().c_str());
    printf("InvalidChainFound:  current best=%s  height=%d  work=%s\n", hashBestChain.ToString().substr(0,20).c_str(), nBestHeight, bnBestChainWork.ToString().c_str());
    if (pindexBest && bnBestInvalidWork > bnBestChainWork + pindexBest->GetBlockWork() * 6)
        printf("InvalidChainFound: WARNING: Displayed transactions may not be correct!  You may need to upgrade, or other nodes may need to upgrade.\n");
}

void CBlock::UpdateTime(const CBlockIndex* pindexPrev)
{
    nTime = max(pindexPrev->GetMedianTimePast()+1, GetAdjustedTime());

    // Updating time can change work required on testnet:
    if (fTestNet)
        nBits = GetNextWorkRequired(pindexPrev, this);
}











bool CTransaction::DisconnectInputs(CTxDB& txdb)
{
    // Relinquish previous transactions' spent pointers
    if (!IsCoinBase())
    {
        BOOST_FOREACH(const CTxIn& txin, vin)
        {
            COutPoint prevout = txin.prevout;

            // Get prev txindex from disk
            CTxIndex txindex;
            if (!txdb.ReadTxIndex(prevout.hash, txindex))
                return error("DisconnectInputs() : ReadTxIndex failed");

            if (prevout.n >= txindex.vSpent.size())
                return error("DisconnectInputs() : prevout.n out of range");

            // Mark outpoint as not spent
            txindex.vSpent[prevout.n].SetNull();

            // Write back
            if (!txdb.UpdateTxIndex(prevout.hash, txindex))
                return error("DisconnectInputs() : UpdateTxIndex failed");
        }
    }

    // Remove transaction from index
    // This can fail if a duplicate of this transaction was in a chain that got
    // reorganized away. This is only possible if this transaction was completely
    // spent, so erasing it would be a no-op anway.
    txdb.EraseTxIndex(*this);

    return true;
}


bool CTransaction::FetchInputs(CTxDB& txdb, const map<uint256, CTxIndex>& mapTestPool,
                               bool fBlock, bool fMiner, MapPrevTx& inputsRet, bool& fInvalid)
{
    // FetchInputs can return false either because we just haven't seen some inputs
    // (in which case the transaction should be stored as an orphan)
    // or because the transaction is malformed (in which case the transaction should
    // be dropped).  If tx is definitely invalid, fInvalid will be set to true.
    fInvalid = false;

    if (IsCoinBase())
        return true; // Coinbase transactions have no inputs to fetch.

    for (unsigned int i = 0; i < vin.size(); i++)
    {
        COutPoint prevout = vin[i].prevout;
        if (inputsRet.count(prevout.hash))
            continue; // Got it already

        // Read txindex
        CTxIndex& txindex = inputsRet[prevout.hash].first;
        bool fFound = true;
        if ((fBlock || fMiner) && mapTestPool.count(prevout.hash))
        {
            // Get txindex from current proposed changes
            txindex = mapTestPool.find(prevout.hash)->second;
        }
        else
        {
            // Read txindex from txdb
            fFound = txdb.ReadTxIndex(prevout.hash, txindex);
        }
        if (!fFound && (fBlock || fMiner))
            return fMiner ? false : error("FetchInputs() : %s prev tx %s index entry not found", GetHash().ToString().substr(0,10).c_str(),  prevout.hash.ToString().substr(0,10).c_str());

        // Read txPrev
        CTransaction& txPrev = inputsRet[prevout.hash].second;
        if (!fFound || txindex.pos == CDiskTxPos(1,1,1))
        {
            // Get prev tx from single transactions in memory
            CRITICAL_BLOCK(cs_mapTransactions)
            {
                if (!mapTransactions.count(prevout.hash))
                    return error("FetchInputs() : %s mapTransactions prev not found %s", GetHash().ToString().substr(0,10).c_str(),  prevout.hash.ToString().substr(0,10).c_str());
                txPrev = mapTransactions[prevout.hash];
            }
            if (!fFound)
                txindex.vSpent.resize(txPrev.vout.size());
        }
        else
        {
            // Get prev tx from disk
            if (!txPrev.ReadFromDisk(txindex.pos))
                return error("FetchInputs() : %s ReadFromDisk prev tx %s failed", GetHash().ToString().substr(0,10).c_str(),  prevout.hash.ToString().substr(0,10).c_str());
        }
    }

    // Make sure all prevout.n's are valid:
    for (unsigned int i = 0; i < vin.size(); i++)
    {
        const COutPoint prevout = vin[i].prevout;
        assert(inputsRet.count(prevout.hash) != 0);
        const CTxIndex& txindex = inputsRet[prevout.hash].first;
        const CTransaction& txPrev = inputsRet[prevout.hash].second;
        if (prevout.n >= txPrev.vout.size() || prevout.n >= txindex.vSpent.size())
        {
            // Revisit this if/when transaction replacement is implemented and allows
            // adding inputs:
            fInvalid = true;
            return DoS(100, error("FetchInputs() : %s prevout.n out of range %d %d %d prev tx %s\n%s", GetHash().ToString().substr(0,10).c_str(), prevout.n, txPrev.vout.size(), txindex.vSpent.size(), prevout.hash.ToString().substr(0,10).c_str(), txPrev.ToString().c_str()));
        }
    }

    return true;
}

const CTxOut& CTransaction::GetOutputFor(const CTxIn& input, const MapPrevTx& inputs) const
{
    MapPrevTx::const_iterator mi = inputs.find(input.prevout.hash);
    if (mi == inputs.end())
        throw std::runtime_error("CTransaction::GetOutputFor() : prevout.hash not found");

    const CTransaction& txPrev = (mi->second).second;
    if (input.prevout.n >= txPrev.vout.size())
        throw std::runtime_error("CTransaction::GetOutputFor() : prevout.n out of range");

    return txPrev.vout[input.prevout.n];
}

int64 CTransaction::GetValueIn(const MapPrevTx& inputs) const
{
    if (IsCoinBase())
        return 0;

    int64 nResult = 0;
    for (unsigned int i = 0; i < vin.size(); i++)
    {
        nResult += GetOutputFor(vin[i], inputs).nValue;
    }
    return nResult;

}

int CTransaction::GetP2SHSigOpCount(const MapPrevTx& inputs) const
{
    if (IsCoinBase())
        return 0;

    int nSigOps = 0;
    for (unsigned int i = 0; i < vin.size(); i++)
    {
        const CTxOut& prevout = GetOutputFor(vin[i], inputs);
        if (prevout.scriptPubKey.IsPayToScriptHash())
            nSigOps += prevout.scriptPubKey.GetSigOpCount(vin[i].scriptSig);
    }
    return nSigOps;
}

bool CTransaction::ConnectInputs(MapPrevTx inputs,
                                 map<uint256, CTxIndex>& mapTestPool, const CDiskTxPos& posThisTx,
                                 const CBlockIndex* pindexBlock, bool fBlock, bool fMiner, bool fStrictPayToScriptHash)
{
    // Take over previous transactions' spent pointers
    // fBlock is true when this is called from AcceptBlock when a new best-block is added to the blockchain
    // fMiner is true when called from the internal bitcoin miner
    // ... both are false when called from CTransaction::AcceptToMemoryPool
    if (!IsCoinBase())
    {
        int64 nValueIn = 0;
        int64 nFees = 0;
        for (unsigned int i = 0; i < vin.size(); i++)
        {
            COutPoint prevout = vin[i].prevout;
            assert(inputs.count(prevout.hash) > 0);
            CTxIndex& txindex = inputs[prevout.hash].first;
            CTransaction& txPrev = inputs[prevout.hash].second;

            if (prevout.n >= txPrev.vout.size() || prevout.n >= txindex.vSpent.size())
                return DoS(100, error("ConnectInputs() : %s prevout.n out of range %d %d %d prev tx %s\n%s", GetHash().ToString().substr(0,10).c_str(), prevout.n, txPrev.vout.size(), txindex.vSpent.size(), prevout.hash.ToString().substr(0,10).c_str(), txPrev.ToString().c_str()));

            // If prev is coinbase, check that it's matured
            if (txPrev.IsCoinBase())
                for (const CBlockIndex* pindex = pindexBlock; pindex && pindexBlock->nHeight - pindex->nHeight < COINBASE_MATURITY; pindex = pindex->pprev)
                    if (pindex->nBlockPos == txindex.pos.nBlockPos && pindex->nFile == txindex.pos.nFile)
                        return error("ConnectInputs() : tried to spend coinbase at depth %d", pindexBlock->nHeight - pindex->nHeight);

            // Check for conflicts (double-spend)
            // This doesn't trigger the DoS code on purpose; if it did, it would make it easier
            // for an attacker to attempt to split the network.
            if (!txindex.vSpent[prevout.n].IsNull())
                return fMiner ? false : error("ConnectInputs() : %s prev tx already used at %s", GetHash().ToString().substr(0,10).c_str(), txindex.vSpent[prevout.n].ToString().c_str());

            // Check for negative or overflow input values
            nValueIn += txPrev.vout[prevout.n].nValue;
            if (!MoneyRange(txPrev.vout[prevout.n].nValue) || !MoneyRange(nValueIn))
                return DoS(100, error("ConnectInputs() : txin values out of range"));

            // Skip ECDSA signature verification when connecting blocks (fBlock=true)
            // before the last blockchain checkpoint. This is safe because block merkle hashes are
            // still computed and checked, and any change will be caught at the next checkpoint.
            if (!(fBlock && (nBestHeight < Checkpoints::GetTotalBlocksEstimate())))
            {
                // Verify signature
                if (!VerifySignature(txPrev, *this, i, fStrictPayToScriptHash, 0))
                {
                    // only during transition phase for P2SH: do not invoke anti-DoS code for
                    // potentially old clients relaying bad P2SH transactions
                    if (fStrictPayToScriptHash && VerifySignature(txPrev, *this, i, false, 0))
                        return error("ConnectInputs() : %s P2SH VerifySignature failed", GetHash().ToString().substr(0,10).c_str());

                    return DoS(100,error("ConnectInputs() : %s VerifySignature failed", GetHash().ToString().substr(0,10).c_str()));
                }
            }

            // Mark outpoints as spent
            txindex.vSpent[prevout.n] = posThisTx;

            // Write back
            if (fBlock || fMiner)
            {
                mapTestPool[prevout.hash] = txindex;
            }
        }

        if (nValueIn < GetValueOut())
            return DoS(100, error("ConnectInputs() : %s value in < value out", GetHash().ToString().substr(0,10).c_str()));

        // Tally transaction fees
        int64 nTxFee = nValueIn - GetValueOut();
        if (nTxFee < 0)
            return DoS(100, error("ConnectInputs() : %s nTxFee < 0", GetHash().ToString().substr(0,10).c_str()));
        nFees += nTxFee;
        if (!MoneyRange(nFees))
            return DoS(100, error("ConnectInputs() : nFees out of range"));
    }

    return true;
}


bool CTransaction::ClientConnectInputs()
{
    if (IsCoinBase())
        return false;

    // Take over previous transactions' spent pointers
    CRITICAL_BLOCK(cs_mapTransactions)
    {
        int64 nValueIn = 0;
        for (unsigned int i = 0; i < vin.size(); i++)
        {
            // Get prev tx from single transactions in memory
            COutPoint prevout = vin[i].prevout;
            if (!mapTransactions.count(prevout.hash))
                return false;
            CTransaction& txPrev = mapTransactions[prevout.hash];

            if (prevout.n >= txPrev.vout.size())
                return false;

            // Verify signature
            if (!VerifySignature(txPrev, *this, i, true, 0))
                return error("ConnectInputs() : VerifySignature failed");

            ///// this is redundant with the mapNextTx stuff, not sure which I want to get rid of
            ///// this has to go away now that posNext is gone
            // // Check for conflicts
            // if (!txPrev.vout[prevout.n].posNext.IsNull())
            //     return error("ConnectInputs() : prev tx already used");
            //
            // // Flag outpoints as used
            // txPrev.vout[prevout.n].posNext = posThisTx;

            nValueIn += txPrev.vout[prevout.n].nValue;

            if (!MoneyRange(txPrev.vout[prevout.n].nValue) || !MoneyRange(nValueIn))
                return error("ClientConnectInputs() : txin values out of range");
        }
        if (GetValueOut() > nValueIn)
            return false;
    }

    return true;
}




bool CBlock::DisconnectBlock(CTxDB& txdb, CBlockIndex* pindex)
{
    // Disconnect in reverse order
    for (int i = vtx.size()-1; i >= 0; i--)
        if (!vtx[i].DisconnectInputs(txdb))
            return false;

    // Update block index on disk without changing it in memory.
    // The memory index structure will be changed after the db commits.
    if (pindex->pprev)
    {
        CDiskBlockIndex blockindexPrev(pindex->pprev);
        blockindexPrev.hashNext = 0;
        if (!txdb.WriteBlockIndex(blockindexPrev))
            return error("DisconnectBlock() : WriteBlockIndex failed");
    }

    return true;
}

bool CBlock::ConnectBlock(CTxDB& txdb, CBlockIndex* pindex)
{
    // Check it again in case a previous version let a bad block in
    if (!CheckBlock())
        return false;

    // Do not allow blocks that contain transactions which 'overwrite' older transactions,
    // unless those are already completely spent.
    // If such overwrites are allowed, coinbases and transactions depending upon those
    // can be duplicated to remove the ability to spend the first instance -- even after
    // being sent to another address.
    // See BIP30 and http://r6.ca/blog/20120206T005236Z.html for more information.
    // This logic is not necessary for memory pool transactions, as AcceptToMemoryPool
    // already refuses previously-known transaction id's entirely.
    // This rule applies to all blocks whose timestamp is after March 15, 2012, 0:00 UTC.
    // On testnet it is enabled as of februari 20, 2012, 0:00 UTC.
    if (pindex->nTime > 1331769600 || (fTestNet && pindex->nTime > 1329696000))
    {
        BOOST_FOREACH(CTransaction& tx, vtx)
        {
            CTxIndex txindexOld;
            if (txdb.ReadTxIndex(tx.GetHash(), txindexOld))
            {
                BOOST_FOREACH(CDiskTxPos &pos, txindexOld.vSpent)
                    if (pos.IsNull())
                        return false;
            }
        }
    }

    // BIP16 didn't become active until Apr 1 2012 (Feb 15 on testnet)
    int64 nBIP16SwitchTime = fTestNet ? 1329264000 : 1333238400;
    bool fStrictPayToScriptHash = (pindex->nTime >= nBIP16SwitchTime);

    //// issue here: it doesn't know the version
    unsigned int nTxPos = pindex->nBlockPos + ::GetSerializeSize(CBlock(), SER_DISK) - 1 + GetSizeOfCompactSize(vtx.size());

    map<uint256, CTxIndex> mapQueuedChanges;
    int64 nFees = 0;
    int nSigOps = 0;
    BOOST_FOREACH(CTransaction& tx, vtx)
    {
        nSigOps += tx.GetLegacySigOpCount();
        if (nSigOps > MAX_BLOCK_SIGOPS)
            return DoS(100, error("ConnectBlock() : too many sigops"));

        CDiskTxPos posThisTx(pindex->nFile, pindex->nBlockPos, nTxPos);
        nTxPos += ::GetSerializeSize(tx, SER_DISK);

        MapPrevTx mapInputs;
        if (!tx.IsCoinBase())
        {
            bool fInvalid;
            if (!tx.FetchInputs(txdb, mapQueuedChanges, true, false, mapInputs, fInvalid))
                return false;

            if (fStrictPayToScriptHash)
            {
                // Add in sigops done by pay-to-script-hash inputs;
                // this is to prevent a "rogue miner" from creating
                // an incredibly-expensive-to-validate block.
                nSigOps += tx.GetP2SHSigOpCount(mapInputs);
                if (nSigOps > MAX_BLOCK_SIGOPS)
                    return DoS(100, error("ConnectBlock() : too many sigops"));
            }

            nFees += tx.GetValueIn(mapInputs)-tx.GetValueOut();

            if (!tx.ConnectInputs(mapInputs, mapQueuedChanges, posThisTx, pindex, true, false, fStrictPayToScriptHash))
                return false;
        }

        mapQueuedChanges[tx.GetHash()] = CTxIndex(posThisTx, tx.vout.size());
    }

    // Write queued txindex changes
    for (map<uint256, CTxIndex>::iterator mi = mapQueuedChanges.begin(); mi != mapQueuedChanges.end(); ++mi)
    {
        if (!txdb.UpdateTxIndex((*mi).first, (*mi).second))
            return error("ConnectBlock() : UpdateTxIndex failed");
    }

    if (vtx[0].GetValueOut() > GetBlockValue(pindex->nHeight, nFees))
        return false;

    // Update block index on disk without changing it in memory.
    // The memory index structure will be changed after the db commits.
    if (pindex->pprev)
    {
        CDiskBlockIndex blockindexPrev(pindex->pprev);
        blockindexPrev.hashNext = pindex->GetBlockHash();
        if (!txdb.WriteBlockIndex(blockindexPrev))
            return error("ConnectBlock() : WriteBlockIndex failed");
    }

    // Watch for transactions paying to me
    BOOST_FOREACH(CTransaction& tx, vtx)
        SyncWithWallets(tx, this, true);

    return true;
}

bool static Reorganize(CTxDB& txdb, CBlockIndex* pindexNew)
{
    printf("REORGANIZE\n");

    // Find the fork
    CBlockIndex* pfork = pindexBest;
    CBlockIndex* plonger = pindexNew;
    while (pfork != plonger)
    {
        while (plonger->nHeight > pfork->nHeight)
            if (!(plonger = plonger->pprev))
                return error("Reorganize() : plonger->pprev is null");
        if (pfork == plonger)
            break;
        if (!(pfork = pfork->pprev))
            return error("Reorganize() : pfork->pprev is null");
    }

    // List of what to disconnect
    vector<CBlockIndex*> vDisconnect;
    for (CBlockIndex* pindex = pindexBest; pindex != pfork; pindex = pindex->pprev)
        vDisconnect.push_back(pindex);

    // List of what to connect
    vector<CBlockIndex*> vConnect;
    for (CBlockIndex* pindex = pindexNew; pindex != pfork; pindex = pindex->pprev)
        vConnect.push_back(pindex);
    reverse(vConnect.begin(), vConnect.end());

    printf("REORGANIZE: Disconnect %i blocks; %s..%s\n", vDisconnect.size(), pfork->GetBlockHash().ToString().substr(0,20).c_str(), pindexBest->GetBlockHash().ToString().substr(0,20).c_str());
    printf("REORGANIZE: Connect %i blocks; %s..%s\n", vConnect.size(), pfork->GetBlockHash().ToString().substr(0,20).c_str(), pindexNew->GetBlockHash().ToString().substr(0,20).c_str());

    // Disconnect shorter branch
    vector<CTransaction> vResurrect;
    BOOST_FOREACH(CBlockIndex* pindex, vDisconnect)
    {
        CBlock block;
        if (!block.ReadFromDisk(pindex))
            return error("Reorganize() : ReadFromDisk for disconnect failed");
        if (!block.DisconnectBlock(txdb, pindex))
            return error("Reorganize() : DisconnectBlock %s failed", pindex->GetBlockHash().ToString().substr(0,20).c_str());

        // Queue memory transactions to resurrect
        BOOST_FOREACH(const CTransaction& tx, block.vtx)
            if (!tx.IsCoinBase())
                vResurrect.push_back(tx);
    }

    // Connect longer branch
    vector<CTransaction> vDelete;
    for (unsigned int i = 0; i < vConnect.size(); i++)
    {
        CBlockIndex* pindex = vConnect[i];
        CBlock block;
        if (!block.ReadFromDisk(pindex))
            return error("Reorganize() : ReadFromDisk for connect failed");
        if (!block.ConnectBlock(txdb, pindex))
        {
            // Invalid block
            txdb.TxnAbort();
            return error("Reorganize() : ConnectBlock %s failed", pindex->GetBlockHash().ToString().substr(0,20).c_str());
        }

        // Queue memory transactions to delete
        BOOST_FOREACH(const CTransaction& tx, block.vtx)
            vDelete.push_back(tx);
    }
    if (!txdb.WriteHashBestChain(pindexNew->GetBlockHash()))
        return error("Reorganize() : WriteHashBestChain failed");

    // Make sure it's successfully written to disk before changing memory structure
    if (!txdb.TxnCommit())
        return error("Reorganize() : TxnCommit failed");

    // Disconnect shorter branch
    BOOST_FOREACH(CBlockIndex* pindex, vDisconnect)
        if (pindex->pprev)
            pindex->pprev->pnext = NULL;

    // Connect longer branch
    BOOST_FOREACH(CBlockIndex* pindex, vConnect)
        if (pindex->pprev)
            pindex->pprev->pnext = pindex;

    // Resurrect memory transactions that were in the disconnected branch
    BOOST_FOREACH(CTransaction& tx, vResurrect)
        tx.AcceptToMemoryPool(txdb, false);

    // Delete redundant memory transactions that are in the connected branch
    BOOST_FOREACH(CTransaction& tx, vDelete)
        tx.RemoveFromMemoryPool();

    printf("REORGANIZE: done\n");

    return true;
}


static void
runCommand(std::string strCommand)
{
    int nErr = ::system(strCommand.c_str());
    if (nErr)
        printf("runCommand error: system(%s) returned %d\n", strCommand.c_str(), nErr);
}

// Called from inside SetBestChain: attaches a block to the new best chain being built
bool CBlock::SetBestChainInner(CTxDB& txdb, CBlockIndex *pindexNew)
{
    uint256 hash = GetHash();

    // Adding to current best branch
    if (!ConnectBlock(txdb, pindexNew) || !txdb.WriteHashBestChain(hash))
    {
        txdb.TxnAbort();
        InvalidChainFound(pindexNew);
        return false;
    }
    if (!txdb.TxnCommit())
        return error("SetBestChain() : TxnCommit failed");

    // Add to current best branch
    pindexNew->pprev->pnext = pindexNew;

    // Delete redundant memory transactions
    BOOST_FOREACH(CTransaction& tx, vtx)
        tx.RemoveFromMemoryPool();

    return true;
}

bool CBlock::SetBestChain(CTxDB& txdb, CBlockIndex* pindexNew)
{
    uint256 hash = GetHash();

    txdb.TxnBegin();
    if (pindexGenesisBlock == NULL && hash == hashGenesisBlock)
    {
        txdb.WriteHashBestChain(hash);
        if (!txdb.TxnCommit())
            return error("SetBestChain() : TxnCommit failed");
        pindexGenesisBlock = pindexNew;
    }
    else if (hashPrevBlock == hashBestChain)
    {
        if (!SetBestChainInner(txdb, pindexNew))
            return error("SetBestChain() : SetBestChainInner failed");
    }
    else
    {
        // the first block in the new chain that will cause it to become the new best chain
        CBlockIndex *pindexIntermediate = pindexNew;

        // list of blocks that need to be connected afterwards
        std::vector<CBlockIndex*> vpindexSecondary;

        // Reorganize is costly in terms of db load, as it works in a single db transaction.
        // Try to limit how much needs to be done inside
        while (pindexIntermediate->pprev && pindexIntermediate->pprev->bnChainWork > pindexBest->bnChainWork)
        {
            vpindexSecondary.push_back(pindexIntermediate);
            pindexIntermediate = pindexIntermediate->pprev;
        }

        if (!vpindexSecondary.empty())
            printf("Postponing %i reconnects\n", vpindexSecondary.size());

        // Switch to new best branch
        if (!Reorganize(txdb, pindexIntermediate))
        {
            txdb.TxnAbort();
            InvalidChainFound(pindexNew);
            return error("SetBestChain() : Reorganize failed");
        }

        // Connect futher blocks
        BOOST_REVERSE_FOREACH(CBlockIndex *pindex, vpindexSecondary)
        {
            CBlock block;
            if (!block.ReadFromDisk(pindex))
            {
                printf("SetBestChain() : ReadFromDisk failed\n");
                break;
            }
            txdb.TxnBegin();
            // errors now are not fatal, we still did a reorganisation to a new chain in a valid way
            if (!block.SetBestChainInner(txdb, pindex))
                break;
        }
    }

    // Update best block in wallet (so we can detect restored wallets)
    bool fIsInitialDownload = IsInitialBlockDownload();
    if (!fIsInitialDownload)
    {
        const CBlockLocator locator(pindexNew);
        ::SetBestChain(locator);
    }

    // New best block
    hashBestChain = hash;
    pindexBest = pindexNew;
    nBestHeight = pindexBest->nHeight;
    bnBestChainWork = pindexNew->bnChainWork;
    nTimeBestReceived = GetTime();
    nTransactionsUpdated++;
    printf("SetBestChain: new best=%s  height=%d  work=%s\n", hashBestChain.ToString().substr(0,20).c_str(), nBestHeight, bnBestChainWork.ToString().c_str());

    std::string strCmd = GetArg("-blocknotify", "");

    if (!fIsInitialDownload && !strCmd.empty())
    {
        boost::replace_all(strCmd, "%s", hashBestChain.GetHex());
        boost::thread t(runCommand, strCmd); // thread runs free
    }

    return true;
}


bool CBlock::AddToBlockIndex(unsigned int nFile, unsigned int nBlockPos)
{
    // Check for duplicate
    uint256 hash = GetHash();
    if (mapBlockIndex.count(hash))
        return error("AddToBlockIndex() : %s already exists", hash.ToString().substr(0,20).c_str());

    // Construct new block index object
    CBlockIndex* pindexNew = new CBlockIndex(nFile, nBlockPos, *this);
    if (!pindexNew)
        return error("AddToBlockIndex() : new CBlockIndex failed");
    map<uint256, CBlockIndex*>::iterator mi = mapBlockIndex.insert(make_pair(hash, pindexNew)).first;
    pindexNew->phashBlock = &((*mi).first);
    map<uint256, CBlockIndex*>::iterator miPrev = mapBlockIndex.find(hashPrevBlock);
    if (miPrev != mapBlockIndex.end())
    {
        pindexNew->pprev = (*miPrev).second;
        pindexNew->nHeight = pindexNew->pprev->nHeight + 1;
    }
    pindexNew->bnChainWork = (pindexNew->pprev ? pindexNew->pprev->bnChainWork : 0) + pindexNew->GetBlockWork();

    CTxDB txdb;
    txdb.TxnBegin();
    txdb.WriteBlockIndex(CDiskBlockIndex(pindexNew));
    if (!txdb.TxnCommit())
        return false;

    // New best
    if (pindexNew->bnChainWork > bnBestChainWork)
        if (!SetBestChain(txdb, pindexNew))
            return false;

    txdb.Close();

    if (pindexNew == pindexBest)
    {
        // Notify UI to display prev block's coinbase if it was ours
        static uint256 hashPrevBestCoinBase;
        UpdatedTransaction(hashPrevBestCoinBase);
        hashPrevBestCoinBase = vtx[0].GetHash();
    }

    MainFrameRepaint();
    return true;
}




bool CBlock::CheckBlock() const
{
    // These are checks that are independent of context
    // that can be verified before saving an orphan block.

    // Size limits
    if (vtx.empty() || vtx.size() > MAX_BLOCK_SIZE || ::GetSerializeSize(*this, SER_NETWORK) > MAX_BLOCK_SIZE)
        return DoS(100, error("CheckBlock() : size limits failed"));

    // Check proof of work matches claimed amount
    if (!CheckProofOfWork(GetHash(), nBits))
        return DoS(50, error("CheckBlock() : proof of work failed"));

    // Check timestamp
    if (GetBlockTime() > GetAdjustedTime() + 2 * 60 * 60)
        return error("CheckBlock() : block timestamp too far in the future");

    // First transaction must be coinbase, the rest must not be
    if (vtx.empty() || !vtx[0].IsCoinBase())
        return DoS(100, error("CheckBlock() : first tx is not coinbase"));
    for (unsigned int i = 1; i < vtx.size(); i++)
        if (vtx[i].IsCoinBase())
            return DoS(100, error("CheckBlock() : more than one coinbase"));

    // Check transactions
    BOOST_FOREACH(const CTransaction& tx, vtx)
        if (!tx.CheckTransaction())
            return DoS(tx.nDoS, error("CheckBlock() : CheckTransaction failed"));

<<<<<<< HEAD
    int nSigOps = 0;
    BOOST_FOREACH(const CTransaction& tx, vtx)
    {
        nSigOps += tx.GetLegacySigOpCount();
    }
    if (nSigOps > MAX_BLOCK_SIGOPS)
=======
    // Check for duplicate txids. This is caught by ConnectInputs(),
    // but catching it earlier avoids a potential DoS attack:
    set<uint256> uniqueTx;
    BOOST_FOREACH(const CTransaction& tx, vtx)
    {
        uniqueTx.insert(tx.GetHash());
    }
    if (uniqueTx.size() != vtx.size())
        return DoS(100, error("CheckBlock() : duplicate transaction"));

    // Check for duplicate txids. This is caught by ConnectInputs(),
    // but catching it earlier avoids a potential DoS attack:
    set<uint256> uniqueTx;
    BOOST_FOREACH(const CTransaction& tx, vtx)
    {
        uniqueTx.insert(tx.GetHash());
    }
    if (uniqueTx.size() != vtx.size())
        return error("CheckBlock() : duplicate transaction");

    // Check that it's not full of nonstandard transactions
    if (GetSigOpCount() > MAX_BLOCK_SIGOPS)
>>>>>>> b2e5f797
        return DoS(100, error("CheckBlock() : out-of-bounds SigOpCount"));

    // Check merkleroot
    if (hashMerkleRoot != BuildMerkleTree())
        return DoS(100, error("CheckBlock() : hashMerkleRoot mismatch"));

    return true;
}

bool CBlock::AcceptBlock()
{
    // Check for duplicate
    uint256 hash = GetHash();
    if (mapBlockIndex.count(hash))
        return error("AcceptBlock() : block already in mapBlockIndex");

    // Get prev block index
    map<uint256, CBlockIndex*>::iterator mi = mapBlockIndex.find(hashPrevBlock);
    if (mi == mapBlockIndex.end())
        return DoS(10, error("AcceptBlock() : prev block not found"));
    CBlockIndex* pindexPrev = (*mi).second;
    int nHeight = pindexPrev->nHeight+1;

    // Check proof of work
    if (nBits != GetNextWorkRequired(pindexPrev, this))
        return DoS(100, error("AcceptBlock() : incorrect proof of work"));

    // Check timestamp against prev
    if (GetBlockTime() <= pindexPrev->GetMedianTimePast())
        return error("AcceptBlock() : block's timestamp is too early");

    // Check that all transactions are finalized
    BOOST_FOREACH(const CTransaction& tx, vtx)
        if (!tx.IsFinal(nHeight, GetBlockTime()))
            return DoS(10, error("AcceptBlock() : contains a non-final transaction"));

    // Check that the block chain matches the known block chain up to a checkpoint
    if (!Checkpoints::CheckBlock(nHeight, hash))
        return DoS(100, error("AcceptBlock() : rejected by checkpoint lockin at %d", nHeight));

    // Write block to history file
    if (!CheckDiskSpace(::GetSerializeSize(*this, SER_DISK)))
        return error("AcceptBlock() : out of disk space");
    unsigned int nFile = -1;
    unsigned int nBlockPos = 0;
    if (!WriteToDisk(nFile, nBlockPos))
        return error("AcceptBlock() : WriteToDisk failed");
    if (!AddToBlockIndex(nFile, nBlockPos))
        return error("AcceptBlock() : AddToBlockIndex failed");

    // Relay inventory, but don't relay old inventory during initial block download
    int nBlockEstimate = Checkpoints::GetTotalBlocksEstimate();
    if (hashBestChain == hash)
        CRITICAL_BLOCK(cs_vNodes)
            BOOST_FOREACH(CNode* pnode, vNodes)
                if (nBestHeight > (pnode->nStartingHeight != -1 ? pnode->nStartingHeight - 2000 : nBlockEstimate))
                    pnode->PushInventory(CInv(MSG_BLOCK, hash));

    return true;
}

bool ProcessBlock(CNode* pfrom, CBlock* pblock)
{
    // Check for duplicate
    uint256 hash = pblock->GetHash();
    if (mapBlockIndex.count(hash))
        return error("ProcessBlock() : already have block %d %s", mapBlockIndex[hash]->nHeight, hash.ToString().substr(0,20).c_str());
    if (mapOrphanBlocks.count(hash))
        return error("ProcessBlock() : already have block (orphan) %s", hash.ToString().substr(0,20).c_str());

    // Preliminary checks
    if (!pblock->CheckBlock())
        return error("ProcessBlock() : CheckBlock FAILED");

    CBlockIndex* pcheckpoint = Checkpoints::GetLastCheckpoint(mapBlockIndex);
    if (pcheckpoint && pblock->hashPrevBlock != hashBestChain)
    {
        // Extra checks to prevent "fill up memory by spamming with bogus blocks"
        int64 deltaTime = pblock->GetBlockTime() - pcheckpoint->nTime;
        if (deltaTime < 0)
        {
            if (pfrom)
                pfrom->Misbehaving(100);
            return error("ProcessBlock() : block with timestamp before last checkpoint");
        }
        CBigNum bnNewBlock;
        bnNewBlock.SetCompact(pblock->nBits);
        CBigNum bnRequired;
        bnRequired.SetCompact(ComputeMinWork(pcheckpoint->nBits, deltaTime));
        if (bnNewBlock > bnRequired)
        {
            if (pfrom)
                pfrom->Misbehaving(100);
            return error("ProcessBlock() : block with too little proof-of-work");
        }
    }


    // If don't already have its previous block, shunt it off to holding area until we get it
    if (!mapBlockIndex.count(pblock->hashPrevBlock))
    {
        printf("ProcessBlock: ORPHAN BLOCK, prev=%s\n", pblock->hashPrevBlock.ToString().substr(0,20).c_str());
        CBlock* pblock2 = new CBlock(*pblock);
        mapOrphanBlocks.insert(make_pair(hash, pblock2));
        mapOrphanBlocksByPrev.insert(make_pair(pblock2->hashPrevBlock, pblock2));

        // Ask this guy to fill in what we're missing
        if (pfrom)
            pfrom->PushGetBlocks(pindexBest, GetOrphanRoot(pblock2));
        return true;
    }

    // Store to disk
    if (!pblock->AcceptBlock())
        return error("ProcessBlock() : AcceptBlock FAILED");

    // Recursively process any orphan blocks that depended on this one
    vector<uint256> vWorkQueue;
    vWorkQueue.push_back(hash);
    for (unsigned int i = 0; i < vWorkQueue.size(); i++)
    {
        uint256 hashPrev = vWorkQueue[i];
        for (multimap<uint256, CBlock*>::iterator mi = mapOrphanBlocksByPrev.lower_bound(hashPrev);
             mi != mapOrphanBlocksByPrev.upper_bound(hashPrev);
             ++mi)
        {
            CBlock* pblockOrphan = (*mi).second;
            if (pblockOrphan->AcceptBlock())
                vWorkQueue.push_back(pblockOrphan->GetHash());
            mapOrphanBlocks.erase(pblockOrphan->GetHash());
            delete pblockOrphan;
        }
        mapOrphanBlocksByPrev.erase(hashPrev);
    }

    printf("ProcessBlock: ACCEPTED\n");
    return true;
}








bool CheckDiskSpace(uint64 nAdditionalBytes)
{
    uint64 nFreeBytesAvailable = filesystem::space(GetDataDir()).available;

    // Check for 15MB because database could create another 10MB log file at any time
    if (nFreeBytesAvailable < (uint64)15000000 + nAdditionalBytes)
    {
        fShutdown = true;
        string strMessage = _("Warning: Disk space is low  ");
        strMiscWarning = strMessage;
        printf("*** %s\n", strMessage.c_str());
        ThreadSafeMessageBox(strMessage, "Bitcoin", wxOK | wxICON_EXCLAMATION);
        CreateThread(Shutdown, NULL);
        return false;
    }
    return true;
}

FILE* OpenBlockFile(unsigned int nFile, unsigned int nBlockPos, const char* pszMode)
{
    if (nFile == -1)
        return NULL;
    FILE* file = fopen(strprintf("%s/blk%04d.dat", GetDataDir().c_str(), nFile).c_str(), pszMode);
    if (!file)
        return NULL;
    if (nBlockPos != 0 && !strchr(pszMode, 'a') && !strchr(pszMode, 'w'))
    {
        if (fseek(file, nBlockPos, SEEK_SET) != 0)
        {
            fclose(file);
            return NULL;
        }
    }
    return file;
}

static unsigned int nCurrentBlockFile = 1;

FILE* AppendBlockFile(unsigned int& nFileRet)
{
    nFileRet = 0;
    loop
    {
        FILE* file = OpenBlockFile(nCurrentBlockFile, 0, "ab");
        if (!file)
            return NULL;
        if (fseek(file, 0, SEEK_END) != 0)
            return NULL;
        // FAT32 filesize max 4GB, fseek and ftell max 2GB, so we must stay under 2GB
        if (ftell(file) < 0x7F000000 - MAX_SIZE)
        {
            nFileRet = nCurrentBlockFile;
            return file;
        }
        fclose(file);
        nCurrentBlockFile++;
    }
}

bool LoadBlockIndex(bool fAllowNew)
{
    if (fTestNet)
    {
        hashGenesisBlock = uint256("0x00000007199508e34a9ff81e6ec0c477a4cccff2a4767a8eee39c11db367b008");
        bnProofOfWorkLimit = CBigNum(~uint256(0) >> 28);
        pchMessageStart[0] = 0xfa;
        pchMessageStart[1] = 0xbf;
        pchMessageStart[2] = 0xb5;
        pchMessageStart[3] = 0xda;
    }

    //
    // Load block index
    //
    CTxDB txdb("cr");
    if (!txdb.LoadBlockIndex())
        return false;
    txdb.Close();

    //
    // Init with genesis block
    //
    if (mapBlockIndex.empty())
    {
        if (!fAllowNew)
            return false;

        // Genesis Block:
        // CBlock(hash=000000000019d6, ver=1, hashPrevBlock=00000000000000, hashMerkleRoot=4a5e1e, nTime=1231006505, nBits=1d00ffff, nNonce=2083236893, vtx=1)
        //   CTransaction(hash=4a5e1e, ver=1, vin.size=1, vout.size=1, nLockTime=0)
        //     CTxIn(COutPoint(000000, -1), coinbase 04ffff001d0104455468652054696d65732030332f4a616e2f32303039204368616e63656c6c6f72206f6e206272696e6b206f66207365636f6e64206261696c6f757420666f722062616e6b73)
        //     CTxOut(nValue=50.00000000, scriptPubKey=0x5F1DF16B2B704C8A578D0B)
        //   vMerkleTree: 4a5e1e

        // Genesis block
        const char* pszTimestamp = "The Times 03/Jan/2009 Chancellor on brink of second bailout for banks";
        CTransaction txNew;
        txNew.vin.resize(1);
        txNew.vout.resize(1);
        txNew.vin[0].scriptSig = CScript() << 486604799 << CBigNum(4) << vector<unsigned char>((const unsigned char*)pszTimestamp, (const unsigned char*)pszTimestamp + strlen(pszTimestamp));
        txNew.vout[0].nValue = 50 * COIN;
        txNew.vout[0].scriptPubKey = CScript() << ParseHex("04678afdb0fe5548271967f1a67130b7105cd6a828e03909a67962e0ea1f61deb649f6bc3f4cef38c4f35504e51ec112de5c384df7ba0b8d578a4c702b6bf11d5f") << OP_CHECKSIG;
        CBlock block;
        block.vtx.push_back(txNew);
        block.hashPrevBlock = 0;
        block.hashMerkleRoot = block.BuildMerkleTree();
        block.nVersion = 1;
        block.nTime    = 1231006505;
        block.nBits    = 0x1d00ffff;
        block.nNonce   = 2083236893;

        if (fTestNet)
        {
            block.nTime    = 1296688602;
            block.nBits    = 0x1d07fff8;
            block.nNonce   = 384568319;
        }

        //// debug print
        printf("%s\n", block.GetHash().ToString().c_str());
        printf("%s\n", hashGenesisBlock.ToString().c_str());
        printf("%s\n", block.hashMerkleRoot.ToString().c_str());
        assert(block.hashMerkleRoot == uint256("0x4a5e1e4baab89f3a32518a88c31bc87f618f76673e2cc77ab2127b7afdeda33b"));
        block.print();
        assert(block.GetHash() == hashGenesisBlock);

        // Start new block file
        unsigned int nFile;
        unsigned int nBlockPos;
        if (!block.WriteToDisk(nFile, nBlockPos))
            return error("LoadBlockIndex() : writing genesis block to disk failed");
        if (!block.AddToBlockIndex(nFile, nBlockPos))
            return error("LoadBlockIndex() : genesis block not accepted");
    }

    return true;
}



void PrintBlockTree()
{
    // precompute tree structure
    map<CBlockIndex*, vector<CBlockIndex*> > mapNext;
    for (map<uint256, CBlockIndex*>::iterator mi = mapBlockIndex.begin(); mi != mapBlockIndex.end(); ++mi)
    {
        CBlockIndex* pindex = (*mi).second;
        mapNext[pindex->pprev].push_back(pindex);
        // test
        //while (rand() % 3 == 0)
        //    mapNext[pindex->pprev].push_back(pindex);
    }

    vector<pair<int, CBlockIndex*> > vStack;
    vStack.push_back(make_pair(0, pindexGenesisBlock));

    int nPrevCol = 0;
    while (!vStack.empty())
    {
        int nCol = vStack.back().first;
        CBlockIndex* pindex = vStack.back().second;
        vStack.pop_back();

        // print split or gap
        if (nCol > nPrevCol)
        {
            for (int i = 0; i < nCol-1; i++)
                printf("| ");
            printf("|\\\n");
        }
        else if (nCol < nPrevCol)
        {
            for (int i = 0; i < nCol; i++)
                printf("| ");
            printf("|\n");
       }
        nPrevCol = nCol;

        // print columns
        for (int i = 0; i < nCol; i++)
            printf("| ");

        // print item
        CBlock block;
        block.ReadFromDisk(pindex);
        printf("%d (%u,%u) %s  %s  tx %d",
            pindex->nHeight,
            pindex->nFile,
            pindex->nBlockPos,
            block.GetHash().ToString().substr(0,20).c_str(),
            DateTimeStrFormat("%x %H:%M:%S", block.GetBlockTime()).c_str(),
            block.vtx.size());

        PrintWallets(block);

        // put the main timechain first
        vector<CBlockIndex*>& vNext = mapNext[pindex];
        for (unsigned int i = 0; i < vNext.size(); i++)
        {
            if (vNext[i]->pnext)
            {
                swap(vNext[0], vNext[i]);
                break;
            }
        }

        // iterate children
        for (unsigned int i = 0; i < vNext.size(); i++)
            vStack.push_back(make_pair(nCol+i, vNext[i]));
    }
}










//////////////////////////////////////////////////////////////////////////////
//
// CAlert
//

map<uint256, CAlert> mapAlerts;
CCriticalSection cs_mapAlerts;

string GetWarnings(string strFor)
{
    int nPriority = 0;
    string strStatusBar;
    string strRPC;
    if (GetBoolArg("-testsafemode"))
        strRPC = "test";

    // Misc warnings like out of disk space and clock is wrong
    if (strMiscWarning != "")
    {
        nPriority = 1000;
        strStatusBar = strMiscWarning;
    }

    // Longer invalid proof-of-work chain
    if (pindexBest && bnBestInvalidWork > bnBestChainWork + pindexBest->GetBlockWork() * 6)
    {
        nPriority = 2000;
        strStatusBar = strRPC = "WARNING: Displayed transactions may not be correct!  You may need to upgrade, or other nodes may need to upgrade.";
    }

    // Alerts
    CRITICAL_BLOCK(cs_mapAlerts)
    {
        BOOST_FOREACH(PAIRTYPE(const uint256, CAlert)& item, mapAlerts)
        {
            const CAlert& alert = item.second;
            if (alert.AppliesToMe() && alert.nPriority > nPriority)
            {
                nPriority = alert.nPriority;
                strStatusBar = alert.strStatusBar;
            }
        }
    }

    if (strFor == "statusbar")
        return strStatusBar;
    else if (strFor == "rpc")
        return strRPC;
    assert(!"GetWarnings() : invalid parameter");
    return "error";
}

bool CAlert::ProcessAlert()
{
    if (!CheckSignature())
        return false;
    if (!IsInEffect())
        return false;

    CRITICAL_BLOCK(cs_mapAlerts)
    {
        // Cancel previous alerts
        for (map<uint256, CAlert>::iterator mi = mapAlerts.begin(); mi != mapAlerts.end();)
        {
            const CAlert& alert = (*mi).second;
            if (Cancels(alert))
            {
                printf("cancelling alert %d\n", alert.nID);
                mapAlerts.erase(mi++);
            }
            else if (!alert.IsInEffect())
            {
                printf("expiring alert %d\n", alert.nID);
                mapAlerts.erase(mi++);
            }
            else
                mi++;
        }

        // Check if this alert has been cancelled
        BOOST_FOREACH(PAIRTYPE(const uint256, CAlert)& item, mapAlerts)
        {
            const CAlert& alert = item.second;
            if (alert.Cancels(*this))
            {
                printf("alert already cancelled by %d\n", alert.nID);
                return false;
            }
        }

        // Add to mapAlerts
        mapAlerts.insert(make_pair(GetHash(), *this));
    }

    printf("accepted alert %d, AppliesToMe()=%d\n", nID, AppliesToMe());
    MainFrameRepaint();
    return true;
}








//////////////////////////////////////////////////////////////////////////////
//
// Messages
//


bool static AlreadyHave(CTxDB& txdb, const CInv& inv)
{
    switch (inv.type)
    {
    case MSG_TX:
        {
        bool txInMap = false;
        CRITICAL_BLOCK(cs_mapTransactions)
        {
            txInMap = (mapTransactions.count(inv.hash) != 0);
        }
        return txInMap ||
               mapOrphanTransactions.count(inv.hash) ||
               txdb.ContainsTx(inv.hash);
        }

    case MSG_BLOCK: return mapBlockIndex.count(inv.hash) || mapOrphanBlocks.count(inv.hash);
    }
    // Don't know what it is, just say we already got one
    return true;
}




// The message start string is designed to be unlikely to occur in normal data.
// The characters are rarely used upper ascii, not valid as UTF-8, and produce
// a large 4-byte int at any alignment.
unsigned char pchMessageStart[4] = { 0xf9, 0xbe, 0xb4, 0xd9 };


bool static ProcessMessage(CNode* pfrom, string strCommand, CDataStream& vRecv)
{
    static map<CService, vector<unsigned char> > mapReuseKey;
    RandAddSeedPerfmon();
    if (fDebug) {
        printf("%s ", DateTimeStrFormat("%x %H:%M:%S", GetTime()).c_str());
        printf("received: %s (%d bytes)\n", strCommand.c_str(), vRecv.size());
    }
    if (mapArgs.count("-dropmessagestest") && GetRand(atoi(mapArgs["-dropmessagestest"])) == 0)
    {
        printf("dropmessagestest DROPPING RECV MESSAGE\n");
        return true;
    }





    if (strCommand == "version")
    {
        // Each connection can only send one version message
        if (pfrom->nVersion != 0)
        {
            pfrom->Misbehaving(1);
            return false;
        }

        int64 nTime;
        CAddress addrMe;
        CAddress addrFrom;
        uint64 nNonce = 1;
        vRecv >> pfrom->nVersion >> pfrom->nServices >> nTime >> addrMe;
        if (pfrom->nVersion < 209)
        {
            // Since February 20, 2012, the protocol is initiated at version 209,
            // and earlier versions are no longer supported
            printf("partner %s using obsolete version %i; disconnecting\n", pfrom->addr.ToString().c_str(), pfrom->nVersion);
            pfrom->fDisconnect = true;
            return false;
        }

        if (pfrom->nVersion == 10300)
            pfrom->nVersion = 300;
        if (!vRecv.empty())
            vRecv >> addrFrom >> nNonce;
        if (!vRecv.empty())
            vRecv >> pfrom->strSubVer;
        if (!vRecv.empty())
            vRecv >> pfrom->nStartingHeight;

        // Disconnect if we connected to ourself
        if (nNonce == nLocalHostNonce && nNonce > 1)
        {
            printf("connected to self at %s, disconnecting\n", pfrom->addr.ToString().c_str());
            pfrom->fDisconnect = true;
            return true;
        }

        // Be shy and don't send version until we hear
        if (pfrom->fInbound)
            pfrom->PushVersion();

        pfrom->fClient = !(pfrom->nServices & NODE_NETWORK);

        AddTimeData(pfrom->addr, nTime);

        // Change version
        pfrom->PushMessage("verack");
        pfrom->vSend.SetVersion(min(pfrom->nVersion, PROTOCOL_VERSION));

        if (!pfrom->fInbound)
        {
            // Advertise our address
            if (!fNoListen && !fUseProxy && addrLocalHost.IsRoutable() &&
                !IsInitialBlockDownload())
            {
                CAddress addr(addrLocalHost);
                addr.nTime = GetAdjustedTime();
                pfrom->PushAddress(addr);
            }

            // Get recent addresses
            if (pfrom->nVersion >= 31402 || addrman.size() < 1000)
            {
                pfrom->PushMessage("getaddr");
                pfrom->fGetAddr = true;
            }
            addrman.Good(pfrom->addr);
        } else {
            if (((CNetAddr)pfrom->addr) == (CNetAddr)addrFrom)
            {
                addrman.Add(addrFrom, addrFrom);
                addrman.Good(addrFrom);
            }
        }

        // Ask the first connected node for block updates
        static int nAskedForBlocks = 0;
        if (!pfrom->fClient &&
            (pfrom->nVersion < 32000 || pfrom->nVersion >= 32400) &&
             (nAskedForBlocks < 1 || vNodes.size() <= 1))
        {
            nAskedForBlocks++;
            pfrom->PushGetBlocks(pindexBest, uint256(0));
        }

        // Relay alerts
        CRITICAL_BLOCK(cs_mapAlerts)
            BOOST_FOREACH(PAIRTYPE(const uint256, CAlert)& item, mapAlerts)
                item.second.RelayTo(pfrom);

        pfrom->fSuccessfullyConnected = true;

        printf("version message: version %d, blocks=%d\n", pfrom->nVersion, pfrom->nStartingHeight);

        cPeerBlockCounts.input(pfrom->nStartingHeight);
    }


    else if (pfrom->nVersion == 0)
    {
        // Must have a version message before anything else
        pfrom->Misbehaving(1);
        return false;
    }


    else if (strCommand == "verack")
    {
        pfrom->vRecv.SetVersion(min(pfrom->nVersion, PROTOCOL_VERSION));
    }


    else if (strCommand == "addr")
    {
        vector<CAddress> vAddr;
        vRecv >> vAddr;

        // Don't want addr from older versions unless seeding
        if (pfrom->nVersion < 31402 && addrman.size() > 1000)
            return true;
        if (vAddr.size() > 1000)
        {
            pfrom->Misbehaving(20);
            return error("message addr size() = %d", vAddr.size());
        }

        // Store the new addresses
        int64 nNow = GetAdjustedTime();
        int64 nSince = nNow - 10 * 60;
        BOOST_FOREACH(CAddress& addr, vAddr)
        {
            if (fShutdown)
                return true;
            // ignore IPv6 for now, since it isn't implemented anyway
            if (!addr.IsIPv4())
                continue;
            if (addr.nTime <= 100000000 || addr.nTime > nNow + 10 * 60)
                addr.nTime = nNow - 5 * 24 * 60 * 60;
            pfrom->AddAddressKnown(addr);
            if (addr.nTime > nSince && !pfrom->fGetAddr && vAddr.size() <= 10 && addr.IsRoutable())
            {
                // Relay to a limited number of other nodes
                CRITICAL_BLOCK(cs_vNodes)
                {
                    // Use deterministic randomness to send to the same nodes for 24 hours
                    // at a time so the setAddrKnowns of the chosen nodes prevent repeats
                    static uint256 hashSalt;
                    if (hashSalt == 0)
                        RAND_bytes((unsigned char*)&hashSalt, sizeof(hashSalt));
                    int64 hashAddr = addr.GetHash();
                    uint256 hashRand = hashSalt ^ (hashAddr<<32) ^ ((GetTime()+hashAddr)/(24*60*60));
                    hashRand = Hash(BEGIN(hashRand), END(hashRand));
                    multimap<uint256, CNode*> mapMix;
                    BOOST_FOREACH(CNode* pnode, vNodes)
                    {
                        if (pnode->nVersion < 31402)
                            continue;
                        unsigned int nPointer;
                        memcpy(&nPointer, &pnode, sizeof(nPointer));
                        uint256 hashKey = hashRand ^ nPointer;
                        hashKey = Hash(BEGIN(hashKey), END(hashKey));
                        mapMix.insert(make_pair(hashKey, pnode));
                    }
                    int nRelayNodes = 2;
                    for (multimap<uint256, CNode*>::iterator mi = mapMix.begin(); mi != mapMix.end() && nRelayNodes-- > 0; ++mi)
                        ((*mi).second)->PushAddress(addr);
                }
            }
        }
        addrman.Add(vAddr, pfrom->addr, 2 * 60 * 60);
        if (vAddr.size() < 1000)
            pfrom->fGetAddr = false;
    }


    else if (strCommand == "inv")
    {
        vector<CInv> vInv;
        vRecv >> vInv;
        if (vInv.size() > 50000)
        {
            pfrom->Misbehaving(20);
            return error("message inv size() = %d", vInv.size());
        }

        CTxDB txdb("r");
        for (unsigned int nInv = 0; nInv < vInv.size(); nInv++)
        {
            const CInv &inv = vInv[nInv];

            if (fShutdown)
                return true;
            pfrom->AddInventoryKnown(inv);

            bool fAlreadyHave = AlreadyHave(txdb, inv);
            if (fDebug)
                printf("  got inventory: %s  %s\n", inv.ToString().c_str(), fAlreadyHave ? "have" : "new");

            // Always request the last block in an inv bundle (even if we already have it), as it is the
            // trigger for the other side to send further invs. If we are stuck on a (very long) side chain,
            // this is necessary to connect earlier received orphan blocks to the chain again.
            if (!fAlreadyHave || (inv.type == MSG_BLOCK && nInv==vInv.size()-1))
                pfrom->AskFor(inv);
            if (inv.type == MSG_BLOCK && mapOrphanBlocks.count(inv.hash))
                pfrom->PushGetBlocks(pindexBest, GetOrphanRoot(mapOrphanBlocks[inv.hash]));

            // Track requests for our stuff
            Inventory(inv.hash);
        }
    }


    else if (strCommand == "getdata")
    {
        vector<CInv> vInv;
        vRecv >> vInv;
        if (vInv.size() > 50000)
        {
            pfrom->Misbehaving(20);
            return error("message getdata size() = %d", vInv.size());
        }

        BOOST_FOREACH(const CInv& inv, vInv)
        {
            if (fShutdown)
                return true;
            printf("received getdata for: %s\n", inv.ToString().c_str());

            if (inv.type == MSG_BLOCK)
            {
                // Send block from disk
                map<uint256, CBlockIndex*>::iterator mi = mapBlockIndex.find(inv.hash);
                if (mi != mapBlockIndex.end())
                {
                    CBlock block;
                    block.ReadFromDisk((*mi).second);
                    pfrom->PushMessage("block", block);

                    // Trigger them to send a getblocks request for the next batch of inventory
                    if (inv.hash == pfrom->hashContinue)
                    {
                        // Bypass PushInventory, this must send even if redundant,
                        // and we want it right after the last block so they don't
                        // wait for other stuff first.
                        vector<CInv> vInv;
                        vInv.push_back(CInv(MSG_BLOCK, hashBestChain));
                        pfrom->PushMessage("inv", vInv);
                        pfrom->hashContinue = 0;
                    }
                }
            }
            else if (inv.IsKnownType())
            {
                // Send stream from relay memory
                CRITICAL_BLOCK(cs_mapRelay)
                {
                    map<CInv, CDataStream>::iterator mi = mapRelay.find(inv);
                    if (mi != mapRelay.end())
                        pfrom->PushMessage(inv.GetCommand(), (*mi).second);
                }
            }

            // Track requests for our stuff
            Inventory(inv.hash);
        }
    }


    else if (strCommand == "getblocks")
    {
        CBlockLocator locator;
        uint256 hashStop;
        vRecv >> locator >> hashStop;

        // Find the last block the caller has in the main chain
        CBlockIndex* pindex = locator.GetBlockIndex();

        // Send the rest of the chain
        if (pindex)
            pindex = pindex->pnext;
        int nLimit = 500 + locator.GetDistanceBack();
        unsigned int nBytes = 0;
        printf("getblocks %d to %s limit %d\n", (pindex ? pindex->nHeight : -1), hashStop.ToString().substr(0,20).c_str(), nLimit);
        for (; pindex; pindex = pindex->pnext)
        {
            if (pindex->GetBlockHash() == hashStop)
            {
                printf("  getblocks stopping at %d %s (%u bytes)\n", pindex->nHeight, pindex->GetBlockHash().ToString().substr(0,20).c_str(), nBytes);
                break;
            }
            pfrom->PushInventory(CInv(MSG_BLOCK, pindex->GetBlockHash()));
            CBlock block;
            block.ReadFromDisk(pindex, true);
            nBytes += block.GetSerializeSize(SER_NETWORK);
            if (--nLimit <= 0 || nBytes >= SendBufferSize()/2)
            {
                // When this block is requested, we'll send an inv that'll make them
                // getblocks the next batch of inventory.
                printf("  getblocks stopping at limit %d %s (%u bytes)\n", pindex->nHeight, pindex->GetBlockHash().ToString().substr(0,20).c_str(), nBytes);
                pfrom->hashContinue = pindex->GetBlockHash();
                break;
            }
        }
    }


    else if (strCommand == "getheaders")
    {
        CBlockLocator locator;
        uint256 hashStop;
        vRecv >> locator >> hashStop;

        CBlockIndex* pindex = NULL;
        if (locator.IsNull())
        {
            // If locator is null, return the hashStop block
            map<uint256, CBlockIndex*>::iterator mi = mapBlockIndex.find(hashStop);
            if (mi == mapBlockIndex.end())
                return true;
            pindex = (*mi).second;
        }
        else
        {
            // Find the last block the caller has in the main chain
            pindex = locator.GetBlockIndex();
            if (pindex)
                pindex = pindex->pnext;
        }

        vector<CBlock> vHeaders;
        int nLimit = 2000 + locator.GetDistanceBack();
        printf("getheaders %d to %s limit %d\n", (pindex ? pindex->nHeight : -1), hashStop.ToString().substr(0,20).c_str(), nLimit);
        for (; pindex; pindex = pindex->pnext)
        {
            vHeaders.push_back(pindex->GetBlockHeader());
            if (--nLimit <= 0 || pindex->GetBlockHash() == hashStop)
                break;
        }
        pfrom->PushMessage("headers", vHeaders);
    }


    else if (strCommand == "tx")
    {
        vector<uint256> vWorkQueue;
        CDataStream vMsg(vRecv);
        CTransaction tx;
        vRecv >> tx;

        CInv inv(MSG_TX, tx.GetHash());
        pfrom->AddInventoryKnown(inv);

        bool fMissingInputs = false;
        if (tx.AcceptToMemoryPool(true, &fMissingInputs))
        {
            SyncWithWallets(tx, NULL, true);
            RelayMessage(inv, vMsg);
            mapAlreadyAskedFor.erase(inv);
            vWorkQueue.push_back(inv.hash);

            // Recursively process any orphan transactions that depended on this one
            for (unsigned int i = 0; i < vWorkQueue.size(); i++)
            {
                uint256 hashPrev = vWorkQueue[i];
                for (multimap<uint256, CDataStream*>::iterator mi = mapOrphanTransactionsByPrev.lower_bound(hashPrev);
                     mi != mapOrphanTransactionsByPrev.upper_bound(hashPrev);
                     ++mi)
                {
                    const CDataStream& vMsg = *((*mi).second);
                    CTransaction tx;
                    CDataStream(vMsg) >> tx;
                    CInv inv(MSG_TX, tx.GetHash());

                    if (tx.AcceptToMemoryPool(true))
                    {
                        printf("   accepted orphan tx %s\n", inv.hash.ToString().substr(0,10).c_str());
                        SyncWithWallets(tx, NULL, true);
                        RelayMessage(inv, vMsg);
                        mapAlreadyAskedFor.erase(inv);
                        vWorkQueue.push_back(inv.hash);
                    }
                }
            }

            BOOST_FOREACH(uint256 hash, vWorkQueue)
                EraseOrphanTx(hash);
        }
        else if (fMissingInputs)
        {
            printf("storing orphan tx %s\n", inv.hash.ToString().substr(0,10).c_str());
            AddOrphanTx(vMsg);

            // DoS prevention: do not allow mapOrphanTransactions to grow unbounded
            int nEvicted = LimitOrphanTxSize(MAX_ORPHAN_TRANSACTIONS);
            if (nEvicted > 0)
                printf("mapOrphan overflow, removed %d tx\n", nEvicted);
        }
        if (tx.nDoS) pfrom->Misbehaving(tx.nDoS);
    }


    else if (strCommand == "block")
    {
        CBlock block;
        vRecv >> block;

        printf("received block %s\n", block.GetHash().ToString().substr(0,20).c_str());
        // block.print();

        CInv inv(MSG_BLOCK, block.GetHash());
        pfrom->AddInventoryKnown(inv);

        if (ProcessBlock(pfrom, &block))
            mapAlreadyAskedFor.erase(inv);
        if (block.nDoS) pfrom->Misbehaving(block.nDoS);
    }


    else if (strCommand == "getaddr")
    {
        pfrom->vAddrToSend.clear();
        vector<CAddress> vAddr = addrman.GetAddr();
        BOOST_FOREACH(const CAddress &addr, vAddr)
            pfrom->PushAddress(addr);
    }


    else if (strCommand == "checkorder")
    {
        uint256 hashReply;
        vRecv >> hashReply;

        if (!GetBoolArg("-allowreceivebyip"))
        {
            pfrom->PushMessage("reply", hashReply, (int)2, string(""));
            return true;
        }

        CWalletTx order;
        vRecv >> order;

        /// we have a chance to check the order here

        // Keep giving the same key to the same ip until they use it
        if (!mapReuseKey.count(pfrom->addr))
            pwalletMain->GetKeyFromPool(mapReuseKey[pfrom->addr], true);

        // Send back approval of order and pubkey to use
        CScript scriptPubKey;
        scriptPubKey << mapReuseKey[pfrom->addr] << OP_CHECKSIG;
        pfrom->PushMessage("reply", hashReply, (int)0, scriptPubKey);
    }


    else if (strCommand == "reply")
    {
        uint256 hashReply;
        vRecv >> hashReply;

        CRequestTracker tracker;
        CRITICAL_BLOCK(pfrom->cs_mapRequests)
        {
            map<uint256, CRequestTracker>::iterator mi = pfrom->mapRequests.find(hashReply);
            if (mi != pfrom->mapRequests.end())
            {
                tracker = (*mi).second;
                pfrom->mapRequests.erase(mi);
            }
        }
        if (!tracker.IsNull())
            tracker.fn(tracker.param1, vRecv);
    }


    else if (strCommand == "ping")
    {
    }


    else if (strCommand == "alert")
    {
        CAlert alert;
        vRecv >> alert;

        if (alert.ProcessAlert())
        {
            // Relay
            pfrom->setKnown.insert(alert.GetHash());
            CRITICAL_BLOCK(cs_vNodes)
                BOOST_FOREACH(CNode* pnode, vNodes)
                    alert.RelayTo(pnode);
        }
    }


    else
    {
        // Ignore unknown commands for extensibility
    }


    // Update the last seen time for this node's address
    if (pfrom->fNetworkNode)
        if (strCommand == "version" || strCommand == "addr" || strCommand == "inv" || strCommand == "getdata" || strCommand == "ping")
            AddressCurrentlyConnected(pfrom->addr);


    return true;
}

bool ProcessMessages(CNode* pfrom)
{
    CDataStream& vRecv = pfrom->vRecv;
    if (vRecv.empty())
        return true;
    //if (fDebug)
    //    printf("ProcessMessages(%u bytes)\n", vRecv.size());

    //
    // Message format
    //  (4) message start
    //  (12) command
    //  (4) size
    //  (4) checksum
    //  (x) data
    //

    loop
    {
        // Scan for message start
        CDataStream::iterator pstart = search(vRecv.begin(), vRecv.end(), BEGIN(pchMessageStart), END(pchMessageStart));
        int nHeaderSize = vRecv.GetSerializeSize(CMessageHeader());
        if (vRecv.end() - pstart < nHeaderSize)
        {
            if (vRecv.size() > nHeaderSize)
            {
                printf("\n\nPROCESSMESSAGE MESSAGESTART NOT FOUND\n\n");
                vRecv.erase(vRecv.begin(), vRecv.end() - nHeaderSize);
            }
            break;
        }
        if (pstart - vRecv.begin() > 0)
            printf("\n\nPROCESSMESSAGE SKIPPED %d BYTES\n\n", pstart - vRecv.begin());
        vRecv.erase(vRecv.begin(), pstart);

        // Read header
        vector<char> vHeaderSave(vRecv.begin(), vRecv.begin() + nHeaderSize);
        CMessageHeader hdr;
        vRecv >> hdr;
        if (!hdr.IsValid())
        {
            printf("\n\nPROCESSMESSAGE: ERRORS IN HEADER %s\n\n\n", hdr.GetCommand().c_str());
            continue;
        }
        string strCommand = hdr.GetCommand();

        // Message size
        unsigned int nMessageSize = hdr.nMessageSize;
        if (nMessageSize > MAX_SIZE)
        {
            printf("ProcessMessage(%s, %u bytes) : nMessageSize > MAX_SIZE\n", strCommand.c_str(), nMessageSize);
            continue;
        }
        if (nMessageSize > vRecv.size())
        {
            // Rewind and wait for rest of message
            vRecv.insert(vRecv.begin(), vHeaderSave.begin(), vHeaderSave.end());
            break;
        }

        // Checksum
        uint256 hash = Hash(vRecv.begin(), vRecv.begin() + nMessageSize);
        unsigned int nChecksum = 0;
        memcpy(&nChecksum, &hash, sizeof(nChecksum));
        if (nChecksum != hdr.nChecksum)
        {
            printf("ProcessMessage(%s, %u bytes) : CHECKSUM ERROR nChecksum=%08x hdr.nChecksum=%08x\n",
               strCommand.c_str(), nMessageSize, nChecksum, hdr.nChecksum);
            continue;
        }

        // Copy message to its own buffer
        CDataStream vMsg(vRecv.begin(), vRecv.begin() + nMessageSize, vRecv.nType, vRecv.nVersion);
        vRecv.ignore(nMessageSize);

        // Process message
        bool fRet = false;
        try
        {
            CRITICAL_BLOCK(cs_main)
                fRet = ProcessMessage(pfrom, strCommand, vMsg);
            if (fShutdown)
                return true;
        }
        catch (std::ios_base::failure& e)
        {
            if (strstr(e.what(), "end of data"))
            {
                // Allow exceptions from underlength message on vRecv
                printf("ProcessMessage(%s, %u bytes) : Exception '%s' caught, normally caused by a message being shorter than its stated length\n", strCommand.c_str(), nMessageSize, e.what());
            }
            else if (strstr(e.what(), "size too large"))
            {
                // Allow exceptions from overlong size
                printf("ProcessMessage(%s, %u bytes) : Exception '%s' caught\n", strCommand.c_str(), nMessageSize, e.what());
            }
            else
            {
                PrintExceptionContinue(&e, "ProcessMessage()");
            }
        }
        catch (std::exception& e) {
            PrintExceptionContinue(&e, "ProcessMessage()");
        } catch (...) {
            PrintExceptionContinue(NULL, "ProcessMessage()");
        }

        if (!fRet)
            printf("ProcessMessage(%s, %u bytes) FAILED\n", strCommand.c_str(), nMessageSize);
    }

    vRecv.Compact();
    return true;
}


bool SendMessages(CNode* pto, bool fSendTrickle)
{
    TRY_CRITICAL_BLOCK(cs_main)
    {
        // Don't send anything until we get their version message
        if (pto->nVersion == 0)
            return true;

        // Keep-alive ping
        if (pto->nLastSend && GetTime() - pto->nLastSend > 30 * 60 && pto->vSend.empty())
            pto->PushMessage("ping");

        // Resend wallet transactions that haven't gotten in a block yet
        ResendWalletTransactions();

        // Address refresh broadcast
        static int64 nLastRebroadcast;
        if (!IsInitialBlockDownload() && (GetTime() - nLastRebroadcast > 24 * 60 * 60))
        {
            CRITICAL_BLOCK(cs_vNodes)
            {
                BOOST_FOREACH(CNode* pnode, vNodes)
                {
                    // Periodically clear setAddrKnown to allow refresh broadcasts
                    if (nLastRebroadcast)
                        pnode->setAddrKnown.clear();

                    // Rebroadcast our address
                    if (!fNoListen && !fUseProxy && addrLocalHost.IsRoutable())
                    {
                        CAddress addr(addrLocalHost);
                        addr.nTime = GetAdjustedTime();
                        pnode->PushAddress(addr);
                    }
                }
            }
            nLastRebroadcast = GetTime();
        }

        //
        // Message: addr
        //
        if (fSendTrickle)
        {
            vector<CAddress> vAddr;
            vAddr.reserve(pto->vAddrToSend.size());
            BOOST_FOREACH(const CAddress& addr, pto->vAddrToSend)
            {
                // returns true if wasn't already contained in the set
                if (pto->setAddrKnown.insert(addr).second)
                {
                    vAddr.push_back(addr);
                    // receiver rejects addr messages larger than 1000
                    if (vAddr.size() >= 1000)
                    {
                        pto->PushMessage("addr", vAddr);
                        vAddr.clear();
                    }
                }
            }
            pto->vAddrToSend.clear();
            if (!vAddr.empty())
                pto->PushMessage("addr", vAddr);
        }


        //
        // Message: inventory
        //
        vector<CInv> vInv;
        vector<CInv> vInvWait;
        CRITICAL_BLOCK(pto->cs_inventory)
        {
            vInv.reserve(pto->vInventoryToSend.size());
            vInvWait.reserve(pto->vInventoryToSend.size());
            BOOST_FOREACH(const CInv& inv, pto->vInventoryToSend)
            {
                if (pto->setInventoryKnown.count(inv))
                    continue;

                // trickle out tx inv to protect privacy
                if (inv.type == MSG_TX && !fSendTrickle)
                {
                    // 1/4 of tx invs blast to all immediately
                    static uint256 hashSalt;
                    if (hashSalt == 0)
                        RAND_bytes((unsigned char*)&hashSalt, sizeof(hashSalt));
                    uint256 hashRand = inv.hash ^ hashSalt;
                    hashRand = Hash(BEGIN(hashRand), END(hashRand));
                    bool fTrickleWait = ((hashRand & 3) != 0);

                    // always trickle our own transactions
                    if (!fTrickleWait)
                    {
                        CWalletTx wtx;
                        if (GetTransaction(inv.hash, wtx))
                            if (wtx.fFromMe)
                                fTrickleWait = true;
                    }

                    if (fTrickleWait)
                    {
                        vInvWait.push_back(inv);
                        continue;
                    }
                }

                // returns true if wasn't already contained in the set
                if (pto->setInventoryKnown.insert(inv).second)
                {
                    vInv.push_back(inv);
                    if (vInv.size() >= 1000)
                    {
                        pto->PushMessage("inv", vInv);
                        vInv.clear();
                    }
                }
            }
            pto->vInventoryToSend = vInvWait;
        }
        if (!vInv.empty())
            pto->PushMessage("inv", vInv);


        //
        // Message: getdata
        //
        vector<CInv> vGetData;
        int64 nNow = GetTime() * 1000000;
        CTxDB txdb("r");
        while (!pto->mapAskFor.empty() && (*pto->mapAskFor.begin()).first <= nNow)
        {
            const CInv& inv = (*pto->mapAskFor.begin()).second;
            if (!AlreadyHave(txdb, inv))
            {
                printf("sending getdata: %s\n", inv.ToString().c_str());
                vGetData.push_back(inv);
                if (vGetData.size() >= 1000)
                {
                    pto->PushMessage("getdata", vGetData);
                    vGetData.clear();
                }
            }
            mapAlreadyAskedFor[inv] = nNow;
            pto->mapAskFor.erase(pto->mapAskFor.begin());
        }
        if (!vGetData.empty())
            pto->PushMessage("getdata", vGetData);

    }
    return true;
}














//////////////////////////////////////////////////////////////////////////////
//
// BitcoinMiner
//

int static FormatHashBlocks(void* pbuffer, unsigned int len)
{
    unsigned char* pdata = (unsigned char*)pbuffer;
    unsigned int blocks = 1 + ((len + 8) / 64);
    unsigned char* pend = pdata + 64 * blocks;
    memset(pdata + len, 0, 64 * blocks - len);
    pdata[len] = 0x80;
    unsigned int bits = len * 8;
    pend[-1] = (bits >> 0) & 0xff;
    pend[-2] = (bits >> 8) & 0xff;
    pend[-3] = (bits >> 16) & 0xff;
    pend[-4] = (bits >> 24) & 0xff;
    return blocks;
}

static const unsigned int pSHA256InitState[8] =
{0x6a09e667, 0xbb67ae85, 0x3c6ef372, 0xa54ff53a, 0x510e527f, 0x9b05688c, 0x1f83d9ab, 0x5be0cd19};

void SHA256Transform(void* pstate, void* pinput, const void* pinit)
{
    SHA256_CTX ctx;
    unsigned char data[64];

    SHA256_Init(&ctx);

    for (int i = 0; i < 16; i++)
        ((uint32_t*)data)[i] = ByteReverse(((uint32_t*)pinput)[i]);

    for (int i = 0; i < 8; i++)
        ctx.h[i] = ((uint32_t*)pinit)[i];

    SHA256_Update(&ctx, data, sizeof(data));
    for (int i = 0; i < 8; i++) 
        ((uint32_t*)pstate)[i] = ctx.h[i];
}

//
// ScanHash scans nonces looking for a hash with at least some zero bits.
// It operates on big endian data.  Caller does the byte reversing.
// All input buffers are 16-byte aligned.  nNonce is usually preserved
// between calls, but periodically or if nNonce is 0xffff0000 or above,
// the block is rebuilt and nNonce starts over at zero.
//
unsigned int static ScanHash_CryptoPP(char* pmidstate, char* pdata, char* phash1, char* phash, unsigned int& nHashesDone)
{
    unsigned int& nNonce = *(unsigned int*)(pdata + 12);
    for (;;)
    {
        // Crypto++ SHA-256
        // Hash pdata using pmidstate as the starting state into
        // preformatted buffer phash1, then hash phash1 into phash
        nNonce++;
        SHA256Transform(phash1, pdata, pmidstate);
        SHA256Transform(phash, phash1, pSHA256InitState);

        // Return the nonce if the hash has at least some zero bits,
        // caller will check if it has enough to reach the target
        if (((unsigned short*)phash)[14] == 0)
            return nNonce;

        // If nothing found after trying for a while, return -1
        if ((nNonce & 0xffff) == 0)
        {
            nHashesDone = 0xffff+1;
            return -1;
        }
    }
}

// Some explaining would be appreciated
class COrphan
{
public:
    CTransaction* ptx;
    set<uint256> setDependsOn;
    double dPriority;

    COrphan(CTransaction* ptxIn)
    {
        ptx = ptxIn;
        dPriority = 0;
    }

    void print() const
    {
        printf("COrphan(hash=%s, dPriority=%.1f)\n", ptx->GetHash().ToString().substr(0,10).c_str(), dPriority);
        BOOST_FOREACH(uint256 hash, setDependsOn)
            printf("   setDependsOn %s\n", hash.ToString().substr(0,10).c_str());
    }
};


uint64 nLastBlockTx = 0;
uint64 nLastBlockSize = 0;

CBlock* CreateNewBlock(CReserveKey& reservekey)
{
    CBlockIndex* pindexPrev = pindexBest;

    // Create new block
    auto_ptr<CBlock> pblock(new CBlock());
    if (!pblock.get())
        return NULL;

    // Create coinbase tx
    CTransaction txNew;
    txNew.vin.resize(1);
    txNew.vin[0].prevout.SetNull();
    txNew.vout.resize(1);
    txNew.vout[0].scriptPubKey << reservekey.GetReservedKey() << OP_CHECKSIG;

    // Add our coinbase tx as first transaction
    pblock->vtx.push_back(txNew);

    // Collect memory pool transactions into the block
    int64 nFees = 0;
    CRITICAL_BLOCK(cs_main)
    CRITICAL_BLOCK(cs_mapTransactions)
    {
        CTxDB txdb("r");

        // Priority order to process transactions
        list<COrphan> vOrphan; // list memory doesn't move
        map<uint256, vector<COrphan*> > mapDependers;
        multimap<double, CTransaction*> mapPriority;
        for (map<uint256, CTransaction>::iterator mi = mapTransactions.begin(); mi != mapTransactions.end(); ++mi)
        {
            CTransaction& tx = (*mi).second;
            if (tx.IsCoinBase() || !tx.IsFinal())
                continue;

            COrphan* porphan = NULL;
            double dPriority = 0;
            BOOST_FOREACH(const CTxIn& txin, tx.vin)
            {
                // Read prev transaction
                CTransaction txPrev;
                CTxIndex txindex;
                if (!txPrev.ReadFromDisk(txdb, txin.prevout, txindex))
                {
                    // Has to wait for dependencies
                    if (!porphan)
                    {
                        // Use list for automatic deletion
                        vOrphan.push_back(COrphan(&tx));
                        porphan = &vOrphan.back();
                    }
                    mapDependers[txin.prevout.hash].push_back(porphan);
                    porphan->setDependsOn.insert(txin.prevout.hash);
                    continue;
                }
                int64 nValueIn = txPrev.vout[txin.prevout.n].nValue;

                // Read block header
                int nConf = txindex.GetDepthInMainChain();

                dPriority += (double)nValueIn * nConf;

                if (fDebug && GetBoolArg("-printpriority"))
                    printf("priority     nValueIn=%-12I64d nConf=%-5d dPriority=%-20.1f\n", nValueIn, nConf, dPriority);
            }

            // Priority is sum(valuein * age) / txsize
            dPriority /= ::GetSerializeSize(tx, SER_NETWORK);

            if (porphan)
                porphan->dPriority = dPriority;
            else
                mapPriority.insert(make_pair(-dPriority, &(*mi).second));

            if (fDebug && GetBoolArg("-printpriority"))
            {
                printf("priority %-20.1f %s\n%s", dPriority, tx.GetHash().ToString().substr(0,10).c_str(), tx.ToString().c_str());
                if (porphan)
                    porphan->print();
                printf("\n");
            }
        }

        // Collect transactions into block
        map<uint256, CTxIndex> mapTestPool;
        uint64 nBlockSize = 1000;
        uint64 nBlockTx = 0;
        int nBlockSigOps = 100;
        while (!mapPriority.empty())
        {
            // Take highest priority transaction off priority queue
            double dPriority = -(*mapPriority.begin()).first;
            CTransaction& tx = *(*mapPriority.begin()).second;
            mapPriority.erase(mapPriority.begin());

            // Size limits
            unsigned int nTxSize = ::GetSerializeSize(tx, SER_NETWORK);
            if (nBlockSize + nTxSize >= MAX_BLOCK_SIZE_GEN)
                continue;

            // Legacy limits on sigOps:
            int nTxSigOps = tx.GetLegacySigOpCount();
            if (nBlockSigOps + nTxSigOps >= MAX_BLOCK_SIGOPS)
                continue;

            // Transaction fee required depends on block size
            bool fAllowFree = (nBlockSize + nTxSize < 4000 || CTransaction::AllowFree(dPriority));
            int64 nMinFee = tx.GetMinFee(nBlockSize, fAllowFree, GMF_BLOCK);

            // Connecting shouldn't fail due to dependency on other memory pool transactions
            // because we're already processing them in order of dependency
            map<uint256, CTxIndex> mapTestPoolTmp(mapTestPool);
            MapPrevTx mapInputs;
            bool fInvalid;
            if (!tx.FetchInputs(txdb, mapTestPoolTmp, false, true, mapInputs, fInvalid))
                continue;

            int64 nTxFees = tx.GetValueIn(mapInputs)-tx.GetValueOut();
            if (nTxFees < nMinFee)
                continue;

            nTxSigOps += tx.GetP2SHSigOpCount(mapInputs);
            if (nBlockSigOps + nTxSigOps >= MAX_BLOCK_SIGOPS)
                continue;

            if (!tx.ConnectInputs(mapInputs, mapTestPoolTmp, CDiskTxPos(1,1,1), pindexPrev, false, true))
                continue;
            mapTestPoolTmp[tx.GetHash()] = CTxIndex(CDiskTxPos(1,1,1), tx.vout.size());
            swap(mapTestPool, mapTestPoolTmp);

            // Added
            pblock->vtx.push_back(tx);
            nBlockSize += nTxSize;
            ++nBlockTx;
            nBlockSigOps += nTxSigOps;
            nFees += nTxFees;

            // Add transactions that depend on this one to the priority queue
            uint256 hash = tx.GetHash();
            if (mapDependers.count(hash))
            {
                BOOST_FOREACH(COrphan* porphan, mapDependers[hash])
                {
                    if (!porphan->setDependsOn.empty())
                    {
                        porphan->setDependsOn.erase(hash);
                        if (porphan->setDependsOn.empty())
                            mapPriority.insert(make_pair(-porphan->dPriority, porphan->ptx));
                    }
                }
            }
        }

        nLastBlockTx = nBlockTx;
        nLastBlockSize = nBlockSize;
        printf("CreateNewBlock(): total size %lu\n", nBlockSize);

    }
    pblock->vtx[0].vout[0].nValue = GetBlockValue(pindexPrev->nHeight+1, nFees);

    // Fill in header
    pblock->hashPrevBlock  = pindexPrev->GetBlockHash();
    pblock->hashMerkleRoot = pblock->BuildMerkleTree();
    pblock->UpdateTime(pindexPrev);
    pblock->nBits          = GetNextWorkRequired(pindexPrev, pblock.get());
    pblock->nNonce         = 0;

    return pblock.release();
}


void IncrementExtraNonce(CBlock* pblock, CBlockIndex* pindexPrev, unsigned int& nExtraNonce)
{
    // Update nExtraNonce
    static uint256 hashPrevBlock;
    if (hashPrevBlock != pblock->hashPrevBlock)
    {
        nExtraNonce = 0;
        hashPrevBlock = pblock->hashPrevBlock;
    }
    ++nExtraNonce;
    pblock->vtx[0].vin[0].scriptSig = (CScript() << pblock->nTime << CBigNum(nExtraNonce)) + COINBASE_FLAGS;
    assert(pblock->vtx[0].vin[0].scriptSig.size() <= 100);

    pblock->hashMerkleRoot = pblock->BuildMerkleTree();
}


void FormatHashBuffers(CBlock* pblock, char* pmidstate, char* pdata, char* phash1)
{
    //
    // Prebuild hash buffers
    //
    struct
    {
        struct unnamed2
        {
            int nVersion;
            uint256 hashPrevBlock;
            uint256 hashMerkleRoot;
            unsigned int nTime;
            unsigned int nBits;
            unsigned int nNonce;
        }
        block;
        unsigned char pchPadding0[64];
        uint256 hash1;
        unsigned char pchPadding1[64];
    }
    tmp;
    memset(&tmp, 0, sizeof(tmp));

    tmp.block.nVersion       = pblock->nVersion;
    tmp.block.hashPrevBlock  = pblock->hashPrevBlock;
    tmp.block.hashMerkleRoot = pblock->hashMerkleRoot;
    tmp.block.nTime          = pblock->nTime;
    tmp.block.nBits          = pblock->nBits;
    tmp.block.nNonce         = pblock->nNonce;

    FormatHashBlocks(&tmp.block, sizeof(tmp.block));
    FormatHashBlocks(&tmp.hash1, sizeof(tmp.hash1));

    // Byte swap all the input buffer
    for (unsigned int i = 0; i < sizeof(tmp)/4; i++)
        ((unsigned int*)&tmp)[i] = ByteReverse(((unsigned int*)&tmp)[i]);

    // Precalc the first half of the first hash, which stays constant
    SHA256Transform(pmidstate, &tmp.block, pSHA256InitState);

    memcpy(pdata, &tmp.block, 128);
    memcpy(phash1, &tmp.hash1, 64);
}


bool CheckWork(CBlock* pblock, CWallet& wallet, CReserveKey& reservekey)
{
    uint256 hash = pblock->GetHash();
    uint256 hashTarget = CBigNum().SetCompact(pblock->nBits).getuint256();

    if (hash > hashTarget)
        return false;

    //// debug print
    printf("BitcoinMiner:\n");
    printf("proof-of-work found  \n  hash: %s  \ntarget: %s\n", hash.GetHex().c_str(), hashTarget.GetHex().c_str());
    pblock->print();
    printf("%s ", DateTimeStrFormat("%x %H:%M", GetTime()).c_str());
    printf("generated %s\n", FormatMoney(pblock->vtx[0].vout[0].nValue).c_str());

    // Found a solution
    CRITICAL_BLOCK(cs_main)
    {
        if (pblock->hashPrevBlock != hashBestChain)
            return error("BitcoinMiner : generated block is stale");

        // Remove key from key pool
        reservekey.KeepKey();

        // Track how many getdata requests this block gets
        CRITICAL_BLOCK(wallet.cs_wallet)
            wallet.mapRequestCount[pblock->GetHash()] = 0;

        // Process this block the same as if we had received it from another node
        if (!ProcessBlock(NULL, pblock))
            return error("BitcoinMiner : ProcessBlock, block not accepted");
    }

    return true;
}

void static ThreadBitcoinMiner(void* parg);

static bool fGenerateBitcoins = false;
static bool fLimitProcessors = false;
static int nLimitProcessors = -1;

void static BitcoinMiner(CWallet *pwallet)
{
    printf("BitcoinMiner started\n");
    SetThreadPriority(THREAD_PRIORITY_LOWEST);

    // Each thread has its own key and counter
    CReserveKey reservekey(pwallet);
    unsigned int nExtraNonce = 0;

    while (fGenerateBitcoins)
    {
        if (AffinityBugWorkaround(ThreadBitcoinMiner))
            return;
        if (fShutdown)
            return;
        while (vNodes.empty() || IsInitialBlockDownload())
        {
            Sleep(1000);
            if (fShutdown)
                return;
            if (!fGenerateBitcoins)
                return;
        }


        //
        // Create new block
        //
        unsigned int nTransactionsUpdatedLast = nTransactionsUpdated;
        CBlockIndex* pindexPrev = pindexBest;

        auto_ptr<CBlock> pblock(CreateNewBlock(reservekey));
        if (!pblock.get())
            return;
        IncrementExtraNonce(pblock.get(), pindexPrev, nExtraNonce);

        printf("Running BitcoinMiner with %d transactions in block\n", pblock->vtx.size());


        //
        // Prebuild hash buffers
        //
        char pmidstatebuf[32+16]; char* pmidstate = alignup<16>(pmidstatebuf);
        char pdatabuf[128+16];    char* pdata     = alignup<16>(pdatabuf);
        char phash1buf[64+16];    char* phash1    = alignup<16>(phash1buf);

        FormatHashBuffers(pblock.get(), pmidstate, pdata, phash1);

        unsigned int& nBlockTime = *(unsigned int*)(pdata + 64 + 4);
        unsigned int& nBlockBits = *(unsigned int*)(pdata + 64 + 8);
        unsigned int& nBlockNonce = *(unsigned int*)(pdata + 64 + 12);


        //
        // Search
        //
        int64 nStart = GetTime();
        uint256 hashTarget = CBigNum().SetCompact(pblock->nBits).getuint256();
        uint256 hashbuf[2];
        uint256& hash = *alignup<16>(hashbuf);
        loop
        {
            unsigned int nHashesDone = 0;
            unsigned int nNonceFound;

            // Crypto++ SHA-256
            nNonceFound = ScanHash_CryptoPP(pmidstate, pdata + 64, phash1,
                                            (char*)&hash, nHashesDone);

            // Check if something found
            if (nNonceFound != -1)
            {
                for (unsigned int i = 0; i < sizeof(hash)/4; i++)
                    ((unsigned int*)&hash)[i] = ByteReverse(((unsigned int*)&hash)[i]);

                if (hash <= hashTarget)
                {
                    // Found a solution
                    pblock->nNonce = ByteReverse(nNonceFound);
                    assert(hash == pblock->GetHash());

                    SetThreadPriority(THREAD_PRIORITY_NORMAL);
                    CheckWork(pblock.get(), *pwalletMain, reservekey);
                    SetThreadPriority(THREAD_PRIORITY_LOWEST);
                    break;
                }
            }

            // Meter hashes/sec
            static int64 nHashCounter;
            if (nHPSTimerStart == 0)
            {
                nHPSTimerStart = GetTimeMillis();
                nHashCounter = 0;
            }
            else
                nHashCounter += nHashesDone;
            if (GetTimeMillis() - nHPSTimerStart > 4000)
            {
                static CCriticalSection cs;
                CRITICAL_BLOCK(cs)
                {
                    if (GetTimeMillis() - nHPSTimerStart > 4000)
                    {
                        dHashesPerSec = 1000.0 * nHashCounter / (GetTimeMillis() - nHPSTimerStart);
                        nHPSTimerStart = GetTimeMillis();
                        nHashCounter = 0;
                        string strStatus = strprintf("    %.0f khash/s", dHashesPerSec/1000.0);
                        UIThreadCall(boost::bind(CalledSetStatusBar, strStatus, 0));
                        static int64 nLogTime;
                        if (GetTime() - nLogTime > 30 * 60)
                        {
                            nLogTime = GetTime();
                            printf("%s ", DateTimeStrFormat("%x %H:%M", GetTime()).c_str());
                            printf("hashmeter %3d CPUs %6.0f khash/s\n", vnThreadsRunning[THREAD_MINER], dHashesPerSec/1000.0);
                        }
                    }
                }
            }

            // Check for stop or if block needs to be rebuilt
            if (fShutdown)
                return;
            if (!fGenerateBitcoins)
                return;
            if (fLimitProcessors && vnThreadsRunning[THREAD_MINER] > nLimitProcessors)
                return;
            if (vNodes.empty())
                break;
            if (nBlockNonce >= 0xffff0000)
                break;
            if (nTransactionsUpdated != nTransactionsUpdatedLast && GetTime() - nStart > 60)
                break;
            if (pindexPrev != pindexBest)
                break;

            // Update nTime every few seconds
            pblock->UpdateTime(pindexPrev);
            nBlockTime = ByteReverse(pblock->nTime);
            if (fTestNet)
            {
                // Changing pblock->nTime can change work required on testnet:
                nBlockBits = ByteReverse(pblock->nBits);
                hashTarget = CBigNum().SetCompact(pblock->nBits).getuint256();
            }
        }
    }
}

void static ThreadBitcoinMiner(void* parg)
{
    CWallet* pwallet = (CWallet*)parg;
    try
    {
        vnThreadsRunning[THREAD_MINER]++;
        BitcoinMiner(pwallet);
        vnThreadsRunning[THREAD_MINER]--;
    }
    catch (std::exception& e) {
        vnThreadsRunning[THREAD_MINER]--;
        PrintException(&e, "ThreadBitcoinMiner()");
    } catch (...) {
        vnThreadsRunning[THREAD_MINER]--;
        PrintException(NULL, "ThreadBitcoinMiner()");
    }
    UIThreadCall(boost::bind(CalledSetStatusBar, "", 0));
    nHPSTimerStart = 0;
    if (vnThreadsRunning[THREAD_MINER] == 0)
        dHashesPerSec = 0;
    printf("ThreadBitcoinMiner exiting, %d threads remaining\n", vnThreadsRunning[THREAD_MINER]);
}


void GenerateBitcoins(bool fGenerate, CWallet* pwallet)
{
    fGenerateBitcoins = fGenerate;
    nLimitProcessors = GetArg("-genproclimit", -1);
    if (nLimitProcessors == 0)
        fGenerateBitcoins = false;
    fLimitProcessors = (nLimitProcessors != -1);

    if (fGenerate)
    {
        int nProcessors = boost::thread::hardware_concurrency();
        printf("%d processors\n", nProcessors);
        if (nProcessors < 1)
            nProcessors = 1;
        if (fLimitProcessors && nProcessors > nLimitProcessors)
            nProcessors = nLimitProcessors;
        int nAddThreads = nProcessors - vnThreadsRunning[THREAD_MINER];
        printf("Starting %d BitcoinMiner threads\n", nAddThreads);
        for (int i = 0; i < nAddThreads; i++)
        {
            if (!CreateThread(ThreadBitcoinMiner, pwallet))
                printf("Error: CreateThread(ThreadBitcoinMiner) failed\n");
            Sleep(10);
        }
    }
}<|MERGE_RESOLUTION|>--- conflicted
+++ resolved
@@ -1659,14 +1659,6 @@
         if (!tx.CheckTransaction())
             return DoS(tx.nDoS, error("CheckBlock() : CheckTransaction failed"));
 
-<<<<<<< HEAD
-    int nSigOps = 0;
-    BOOST_FOREACH(const CTransaction& tx, vtx)
-    {
-        nSigOps += tx.GetLegacySigOpCount();
-    }
-    if (nSigOps > MAX_BLOCK_SIGOPS)
-=======
     // Check for duplicate txids. This is caught by ConnectInputs(),
     // but catching it earlier avoids a potential DoS attack:
     set<uint256> uniqueTx;
@@ -1687,9 +1679,12 @@
     if (uniqueTx.size() != vtx.size())
         return error("CheckBlock() : duplicate transaction");
 
-    // Check that it's not full of nonstandard transactions
-    if (GetSigOpCount() > MAX_BLOCK_SIGOPS)
->>>>>>> b2e5f797
+    int nSigOps = 0;
+    BOOST_FOREACH(const CTransaction& tx, vtx)
+    {
+        nSigOps += tx.GetLegacySigOpCount();
+    }
+    if (nSigOps > MAX_BLOCK_SIGOPS)
         return DoS(100, error("CheckBlock() : out-of-bounds SigOpCount"));
 
     // Check merkleroot
